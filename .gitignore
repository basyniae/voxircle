--- conflicted
+++ resolved
@@ -1,7 +1,3 @@
 /target
-<<<<<<< HEAD
 /.idea
-=======
-/.idea
-/dist/
->>>>>>> 71f3e592
+/dist/