<<<<<<< HEAD
pub mod gen_config;
pub mod gen_output;
mod generation;
pub mod helpers;
mod lua_field;
mod metrics;

use self::generation::Algorithm;
use self::helpers::convex_hull::{get_convex_hull, line_segments_from_conv_hull};
use crate::app::helpers::boundary_3d::boundary_3d;
use crate::app::helpers::exact_squircle_bounds::exact_squircle_bounds;
use crate::app::helpers::linear_algebra::Vec2;
use crate::app::helpers::square_max::square_max;
use crate::app::lua_field::LuaField;
use crate::formatting;
=======
use std::collections::VecDeque;
use std::default::Default;
use std::f64::consts::PI;

>>>>>>> 9b4baf85
use eframe::egui::{self, Vec2b};
use eframe::egui::{Direction, Layout};
use eframe::emath::Align;
use eframe::epaint::{Color32, Stroke};
use egui_plot::{
    HLine, Line, Plot, PlotBounds, PlotPoint, PlotPoints, Points, Text, uniform_grid_spacer, VLine,
};
<<<<<<< HEAD
use gen_config::GenConfig;
use gen_output::GenOutput;
use helpers::blocks::Blocks;
use helpers::plotting;
use mlua::Lua;
use std::collections::VecDeque;
use std::default::Default;
use std::f64::consts::PI;
=======
use mlua::Lua;

use data_structures::blocks::Blocks;
use data_structures::gen_config::GenConfig;
use data_structures::zvec::ZVec;
use generation::Algorithm;
use lua_field::LuaField;
use math::convex_hull::{get_convex_hull, line_segments_from_conv_hull};
use math::exact_squircle_bounds::exact_squircle_bounds;
use math::square_max::square_max;
use metrics::boundary_3d::boundary_3d;

mod data_structures;
mod formatting;
mod generation;
mod lua_field;
mod math;
mod metrics;
mod plotting;
>>>>>>> 9b4baf85

// Colors based on Blender Minimal Dark scheme, 3D Viewport
const COLOR_BACKGROUND: Color32 = Color32::from_rgb(28, 28, 28); // middle background color (dark gray)
const COLOR_WIRE: Color32 = Color32::from_rgb(33, 33, 33); // "Wire" color (gray)
const COLOR_FACE: Color32 = Color32::from_rgb(161, 163, 164); // Face color (light gray)
const COLOR_LIME: Color32 = Color32::from_rgb(0, 255, 47); // "Active object" color (lime)
const COLOR_LIGHT_BLUE: Color32 = Color32::from_rgb(0, 217, 255); // "Object selected" color (light blue)
const COLOR_ORANGE: Color32 = Color32::from_rgb(255, 133, 0); // "Grease Pencil Vertex Select" color (orange)
const COLOR_DARK_ORANGE: Color32 = Color32::from_rgb(204, 106, 0); // Darker shade of orange
const COLOR_MUTED_ORANGE: Color32 = Color32::from_rgb(212, 148, 78); // Darker shade of orange
const COLOR_PURPLE: Color32 = Color32::from_rgb(179, 104, 186); // Dark purple
const COLOR_YELLOW: Color32 = Color32::from_rgb(255, 242, 0); // "Edge Angle Text" color (yellow)
const COLOR_X_AXIS: Color32 = Color32::from_rgb(123, 34, 34); // x-axis color (red)
const COLOR_Y_AXIS: Color32 = Color32::from_rgb(44, 107, 44); // y-axis color (green)

pub struct App {
<<<<<<< HEAD
    layer: isize,
    // Go from stack number (nonnegative) to layer number (integer) by (-1)^(n+1) floor((n+1)/2)
    // Go from layer number to stack number by 2|l| - 1/2 (sgn(l) + 1)
    layer_lowest: isize,
    layer_highest: isize,

    grid_size: usize,
    global_bounding_box: [[f64; 2]; 2],

    stack_gen_config: VecDeque<GenConfig>, // In the order layer_lowest, layer_lowest + 1, ...
    current_gen_config: GenConfig,

    stack_gen_output: VecDeque<GenOutput>,
    current_gen_output: GenOutput,
=======
    // Layer management
    current_layer: isize,
    layer_lowest: isize,
    layer_highest: isize,

    stack_gen_config: ZVec<GenConfig>, // Store the configuration for each layer, handily indexed by integers
    stack_blocks: ZVec<Blocks>,        // Store the blocks for each layer

    recompute_metrics: bool, // If the current layer has changed, recompute the metrics. By update order, this needs to be a global variable
>>>>>>> 9b4baf85

    // Metrics
    nr_blocks_total: u64,
    nr_blocks_interior: u64,
    nr_blocks_boundary: u64,
    boundary_2d: Blocks,
    interior_2d: Blocks,
    complement_2d: Blocks,
    boundary_3d: ZVec<Blocks>,
    interior_3d: ZVec<Blocks>,
    convex_hull: Vec<[f64; 2]>, //todo: check update orders and such
    outer_corners: Vec<[f64; 2]>,

<<<<<<< HEAD
    boundary_3d: Vec<Blocks>,

    auto_generate: bool,
    layer_config_changed: bool,
    layer_output_changed: bool,

    view_voxelization: bool,
=======
    // Generate new shape on this layer automatically from the provided parameters
    auto_generate_current_layer: bool,
    auto_generate_all_layers: bool,
    // todo: implement "layer mode", which when turned off hides all layer functionality
    circle_mode: bool,
    lua_mode: bool,

    // Viewport options
    view_blocks: bool,
    view_boundary_2d: bool,
    view_interior_2d: bool,
>>>>>>> 9b4baf85
    view_complement: bool,

    view_boundary_2d: bool,
    view_interior_2d: bool,
    view_boundary_3d: bool,
    view_interior_3d: bool,

    view_intersect_area: bool,
    view_boundary_3d: bool,
    view_interior_3d: bool,
    view_convex_hull: bool,
    view_outer_corners: bool,

    // Zoom options (used for double click to reset zoom)
    reset_zoom_once: bool,
    reset_zoom_continuous: bool,

    // Lua fields
    lua: Lua, // Lua instance (only initialized once)
    lua_field_radius_a: LuaField,
    lua_field_radius_b: LuaField,
    lua_field_tilt: LuaField,
    lua_field_center_offset_x: LuaField,
    lua_field_center_offset_y: LuaField,
    lua_field_squircle_parameter: LuaField,
}

impl App {
    pub fn new(cc: &eframe::CreationContext<'_>) -> Self {
        cc.egui_ctx.style_mut(|style| {
            style.spacing.slider_width = 200.0;
            style.spacing.combo_width = 200.0;
        });

        // persist lua between layer switching and frames and so on
        let lua = Lua::new();
        // give lua as little information as possible about the configurations... handle that all in rust
        lua.globals().set("layer", 0).unwrap();
        lua.globals().set("l", 0).unwrap(); // short layer alias

        // Make math functions global for easier access (so `sqrt` instead of `math.sqrt`)
        lua.load(
            r#"
                for k, v in pairs(math) do
                  _G[k] = v
                end
            "#,
        )
        .exec()
        .unwrap();

        // Defaults should be such that we get useful output on startup
        Self {
<<<<<<< HEAD
            layer: 0,
            layer_lowest: 0,
            layer_highest: 0,

            grid_size: 10,
            global_bounding_box: [[10.0; 2]; 2],

            stack_gen_config: VecDeque::from([Default::default()]),
            current_gen_config: Default::default(),

            stack_gen_output: VecDeque::from([Default::default()]),
            current_gen_output: Default::default(),
=======
            // Start on layer zero with no additional layers initialized
            current_layer: 0,
            layer_lowest: 0,
            layer_highest: 0,

            // Initialize for single layer (it will get overridden on the first update)
            stack_gen_config: ZVec::new(VecDeque::from(vec![GenConfig::default()]), 0),
            stack_blocks: ZVec::new(VecDeque::from(vec![Blocks::default()]), 0),

            // Compute the metrics on the first update
            recompute_metrics: true,
>>>>>>> 9b4baf85

            // Initialize empty metrics
            nr_blocks_total: Default::default(),
            nr_blocks_interior: Default::default(),
            nr_blocks_boundary: Default::default(),
            boundary_2d: Default::default(),
            interior_2d: Default::default(),
            complement_2d: Default::default(),
            boundary_3d: ZVec::new(VecDeque::from(vec![Blocks::default()]), 0),
            interior_3d: ZVec::new(VecDeque::from(vec![Blocks::default()]), 0),
            convex_hull: Default::default(),
            outer_corners: Default::default(),

<<<<<<< HEAD
            boundary_3d: vec![Default::default()],

            auto_generate: true,
            layer_config_changed: true,
            layer_output_changed: true,

            view_voxelization: true,
            view_complement: false,

            view_boundary_2d: false,
            view_interior_2d: false,
            view_boundary_3d: false,
            view_interior_3d: false,

            view_intersect_area: false,

=======
            // Initialize on simplest working mode of operation
            auto_generate_current_layer: true,
            auto_generate_all_layers: false,
            circle_mode: true,
            lua_mode: false, // TODO: Implement (hide the lua field and showing "generate parameters from code" etc.

            // ""
            view_blocks: true,
            view_boundary_2d: false,
            view_interior_2d: false,
            view_intersect_area: false,
            view_complement: false,
            view_boundary_3d: false,
            view_interior_3d: false,
>>>>>>> 9b4baf85
            view_convex_hull: false,
            view_outer_corners: false,

            // Start with continuously updating zoom
            reset_zoom_once: false,
            reset_zoom_continuous: true,

            // Standard initializations, finite or nonnegative as necessary and sensible for the data type
            lua,
            lua_field_radius_a: LuaField::new(true, true),
            lua_field_radius_b: LuaField::new(true, true),
            lua_field_tilt: LuaField::new(true, false),
            lua_field_center_offset_x: LuaField::new(true, false),
            lua_field_center_offset_y: LuaField::new(true, false),
            lua_field_squircle_parameter: LuaField::new(false, true),
        }
    }
}

impl eframe::App for App {
    fn update(&mut self, ctx: &egui::Context, _frame: &mut eframe::Frame) {
        // Options panel TODO: make scroll area
        egui::SidePanel::right("options-panel").show(ctx, |ui| {
<<<<<<< HEAD
            egui::ScrollArea::vertical().show(ui, |ui| {
                ui.heading("Generation");
                ui.separator();

                // Select algorithm
                if egui::ComboBox
                ::from_label("Algorithm")
                    .selected_text(format!("{:?}", self.current_gen_config.algorithm))
                    .show_ui(ui, |ui| {
                        ui.selectable_value(
                            &mut self.current_gen_config.algorithm,
                            Algorithm::CenterPoint,
                            "Center point",
                        );
                        ui.selectable_value(
                            &mut self.current_gen_config.algorithm,
                            Algorithm::Conservative,
                            "Conservative",
                        );
                        ui.selectable_value(
                            &mut self.current_gen_config.algorithm,
                            Algorithm::Contained,
                            "Contained");
                        ui.selectable_value(
                            &mut self.current_gen_config.algorithm,
                            Algorithm::Percentage(0.5),
                            "Percentage",
                        );
                    }).response.changed() { self.layer_config_changed |= true };

                // additional algorithm-specific options + description
                match self.current_gen_config.algorithm {
=======

            // viewport options
            egui::TopBottomPanel::bottom("viewport-panel").show_inside(ui, |ui| {
                ui.heading("View");

                ui.columns(2, |columns| {
                    columns[0].checkbox(&mut self.view_blocks, "Blocks");
                    columns[0].checkbox(&mut self.view_complement, "Complement");
                    columns[0].checkbox(&mut self.view_convex_hull, "Convex hull");
                    columns[0].checkbox(&mut self.view_outer_corners, "Outer corners");
                    columns[1].checkbox(&mut self.view_boundary_2d, "Layer Boundary");
                    columns[1].checkbox(&mut self.view_interior_2d, "Layer Interior");
                    columns[1].checkbox(&mut self.view_boundary_3d, "3D Boundary");
                    columns[1].checkbox(&mut self.view_interior_3d, "3D Interior");
                });

                ui.allocate_ui_with_layout(egui::Vec2::from([100.0, 200.0]), Layout::left_to_right(Align::Min), |ui|
                {
                    ui.add_enabled(self.circle_mode, egui::Checkbox::new(&mut self.view_intersect_area, "Intersect area (circle mode only, beta)"));
                });
            });

            egui::ScrollArea::vertical().show(ui, |ui| {
                ui.heading("Options");
                ui.allocate_ui_with_layout(egui::Vec2::from([100.0, 200.0]), Layout::left_to_right(Align::Min), |ui|
                {
                    ui.checkbox(&mut self.circle_mode, "Circle mode");
                    ui.checkbox(&mut self.lua_mode, "Code mode");
                });

                // Select algorithm
                egui::ComboBox
                ::from_label("Algorithm")
                    .selected_text(format!("{:?}", self.stack_gen_config.get_mut(self.current_layer).unwrap().algorithm)) // TODO: change formatting to text
                    .show_ui(ui, |ui| {
                        ui.selectable_value(
                            &mut self.stack_gen_config.get_mut(self.current_layer).unwrap().algorithm,
                            Algorithm::CenterPoint,
                            "Center point",
                        );
                        ui.selectable_value(
                            &mut self.stack_gen_config.get_mut(self.current_layer).unwrap().algorithm,
                            Algorithm::Conservative,
                            "Conservative",
                        );
                        ui.selectable_value(
                            &mut self.stack_gen_config.get_mut(self.current_layer).unwrap().algorithm,
                            Algorithm::Contained,
                            "Contained");
                        ui.selectable_value(
                            &mut self.stack_gen_config.get_mut(self.current_layer).unwrap().algorithm,
                            Algorithm::Percentage(0.5),
                            "Percentage",
                        );
                    });

                // additional algorithm-specific options + description
                match self.stack_gen_config.get_mut(self.current_layer).unwrap().algorithm {
>>>>>>> 9b4baf85
                    Algorithm::CenterPoint => {
                        ui.label("Include a particular block iff its centerpoint is in the ellipse");
                    }
                    Algorithm::Conservative => {
                        ui.label(
                            "Include a particular block in the voxelization iff it has nonempty intersection with the ellipse"
                        );
                    }
                    Algorithm::Contained => {
                        ui.label("Include a particular block iff it is fully contained in the ellipse");
                    }
                    Algorithm::Percentage(percentage) => { //TODO: implement ellipse, superellipse
                        ui.label(
                            format!(
                                "Include a particular block in the voxelization iff more than {:.0}% of it is contained in the circle. Ellipses and squircles not implemented.",
                                100.0 * percentage
                            )
                        );
                        let mut perc_slider = percentage.clone();
<<<<<<< HEAD
                        if ui.add(
=======
                        ui.add(
>>>>>>> 9b4baf85
                            egui::Slider
                            ::new(&mut perc_slider, 0.0..=1.0)
                                .text("")
                                .fixed_decimals(2)
                                .custom_formatter(|n, _| {
                                    format!("{:.0}%", n * 100.0) //  formatting of percentage slider
                                })
<<<<<<< HEAD
                        ).changed() {
                            self.layer_config_changed |= true
                        };
                        self.current_gen_config.algorithm = Algorithm::Percentage(perc_slider);
=======
                        );
                        self.stack_gen_config.get_mut(self.current_layer).unwrap().algorithm = Algorithm::Percentage(perc_slider);
                    }
                    Algorithm::Empty => {
                        ui.label("Include no blocks in the voxelization");
>>>>>>> 9b4baf85
                    }
                }

                // Radius
                ui.separator();
<<<<<<< HEAD
                if ui.checkbox(&mut self.circle_mode, "Circle mode").changed() {
                    self.layer_config_changed |= true;
                };
                if self.circle_mode {
                    if ui.add(
                        egui::Slider
                        ::new(&mut self.current_gen_config.radius_a, 0.0..=30.0)
=======

                if self.circle_mode {
                    if ui.add(
                        egui::Slider
                        ::new(&mut self.stack_gen_config.get_mut(self.current_layer).unwrap().radius_a, 0.0..=30.0)
>>>>>>> 9b4baf85
                            .text("Radius")
                            .clamp_to_range(false)
                            .custom_formatter(|param, _| {
                                format!("{:.02}", param)
                            })
                    ).changed() {
<<<<<<< HEAD
                        self.layer_config_changed |= true;
                        self.lua_field_radius_a.update_field_state(&mut self.lua, self.layer_lowest, self.layer_highest)
                    };

                    self.current_gen_config.radius_b = self.current_gen_config.radius_a;
                    self.current_gen_config.tilt = 0.0;

                    // lua
                    self.lua_field_radius_a.show(ui, &mut self.lua, self.layer_lowest, self.layer_highest);
=======
                        // the code is now invalid
                        self.lua_field_radius_a.update_field_state(&mut self.lua, self.layer_lowest, self.layer_highest);
                        self.lua_field_radius_b.update_field_state(&mut self.lua, self.layer_lowest, self.layer_highest);
                    };

                    // lua
                    if self.lua_mode {
                        self.lua_field_radius_a.show(ui, &mut self.lua, self.layer_lowest, self.layer_highest);
                    }

                    self.stack_gen_config.get_mut(self.current_layer).unwrap().radius_b = self.stack_gen_config.get(self.current_layer).unwrap().radius_a;

                    self.stack_gen_config.get_mut(self.current_layer).unwrap().tilt = 0.0;
>>>>>>> 9b4baf85
                } else {
                    // radius a
                    if ui.add(
                        egui::Slider
<<<<<<< HEAD
                        ::new(&mut self.current_gen_config.radius_a, 0.0..=30.0)
=======
                        ::new(&mut self.stack_gen_config.get_mut(self.current_layer).unwrap().radius_a, 0.0..=30.0)
>>>>>>> 9b4baf85
                            .text("Radius A")
                            .clamp_to_range(false)
                            .custom_formatter(|param, _| {
                                format!("{:.02}", param)
                            })
                    ).changed() {
<<<<<<< HEAD
                        self.layer_config_changed |= true;
                        self.lua_field_radius_a.update_field_state(&mut self.lua, self.layer_lowest, self.layer_highest)
                    };
                    self.lua_field_radius_a.show(ui, &mut self.lua, self.layer_lowest, self.layer_highest);
=======
                        self.lua_field_radius_a.update_field_state(&mut self.lua, self.layer_lowest, self.layer_highest);
                    }
                    if self.lua_mode {
                        self.lua_field_radius_a.show(ui, &mut self.lua, self.layer_lowest, self.layer_highest);
                    }
>>>>>>> 9b4baf85

                    // radius b
                    if ui.add(
                        egui::Slider
<<<<<<< HEAD
                        ::new(&mut self.current_gen_config.radius_b, 0.0..=30.0)
=======
                        ::new(&mut self.stack_gen_config.get_mut(self.current_layer).unwrap().radius_b, 0.0..=30.0)
>>>>>>> 9b4baf85
                            .text("Radius B")
                            .clamp_to_range(false)
                            .custom_formatter(|param, _| {
                                format!("{:.02}", param)
                            })
                    ).changed() {
<<<<<<< HEAD
                        self.layer_config_changed |= true;
                        self.lua_field_radius_b.update_field_state(&mut self.lua, self.layer_lowest, self.layer_highest)
                    };
                    self.lua_field_radius_b.show(ui, &mut self.lua, self.layer_lowest, self.layer_highest);

                    if ui.add(
                        egui::Slider
                        ::new(&mut self.current_gen_config.tilt, -6.28..=6.28)
                            .text("Tilt (radians)")
                            .fixed_decimals(2)
                    ).changed() {
                        self.layer_config_changed |= true;
                        self.lua_field_tilt.update_field_state(&mut self.lua, self.layer_lowest, self.layer_highest)
=======
                        self.lua_field_radius_b.update_field_state(&mut self.lua, self.layer_lowest, self.layer_highest);
                    }
                    if self.lua_mode {
                        self.lua_field_radius_b.show(ui, &mut self.lua, self.layer_lowest, self.layer_highest);
                    }

                    if ui.add(
                        egui::Slider
                        ::new(&mut self.stack_gen_config.get_mut(self.current_layer).unwrap().tilt, -6.28..=6.28)
                            .text("Tilt (radians)")
                            .fixed_decimals(2)
                    ).changed() {
                        self.lua_field_tilt.update_field_state(&mut self.lua, self.layer_lowest, self.layer_highest);
>>>>>>> 9b4baf85
                    };


                    // Particular values
                    ui.allocate_ui_with_layout(egui::Vec2::from([100.0, 200.0]), Layout::left_to_right(Align::Min), |ui|
                    {
                        if ui.button("0°").clicked() {
<<<<<<< HEAD
                            self.current_gen_config.tilt = 0.0;
                            self.layer_config_changed |= true;
                            self.lua_field_tilt.update_field_state(&mut self.lua, self.layer_lowest, self.layer_highest)
                        }
                        if ui.button("30°").clicked() {
                            self.current_gen_config.tilt = PI / 6.0;
                            self.layer_config_changed |= true;
                            self.lua_field_tilt.update_field_state(&mut self.lua, self.layer_lowest, self.layer_highest)
                        }
                        if ui.button("45°").clicked() {
                            self.current_gen_config.tilt = PI / 4.0;
                            self.layer_config_changed |= true;
                            self.lua_field_tilt.update_field_state(&mut self.lua, self.layer_lowest, self.layer_highest)
                        }
                        if ui.button("1:2").clicked() {
                            self.current_gen_config.tilt = 0.5_f64.atan();
                            self.layer_config_changed |= true;
                            self.lua_field_tilt.update_field_state(&mut self.lua, self.layer_lowest, self.layer_highest)
                        }
                        if ui.button("1:3").clicked() {
                            self.current_gen_config.tilt = 0.333333333333_f64.atan();
                            self.layer_config_changed |= true;
                            self.lua_field_tilt.update_field_state(&mut self.lua, self.layer_lowest, self.layer_highest)
                        }
                        if ui.button("2:3").clicked() {
                            self.current_gen_config.tilt = 0.666666666666_f64.atan();
                            self.layer_config_changed |= true;
                            self.lua_field_tilt.update_field_state(&mut self.lua, self.layer_lowest, self.layer_highest)
                        }
                        if ui.button("1:4").clicked() {
                            self.current_gen_config.tilt = 0.25_f64.atan();
                            self.layer_config_changed |= true;
                            self.lua_field_tilt.update_field_state(&mut self.lua, self.layer_lowest, self.layer_highest)
                        }
                    });
                    self.lua_field_tilt.show(ui, &mut self.lua, self.layer_lowest, self.layer_highest);
=======
                            self.stack_gen_config.get_mut(self.current_layer).unwrap().tilt = 0.0;
                            self.lua_field_tilt.update_field_state(&mut self.lua, self.layer_lowest, self.layer_highest);
                        }
                        if ui.button("30°").clicked() {
                            self.stack_gen_config.get_mut(self.current_layer).unwrap().tilt = PI / 6.0;
                            self.lua_field_tilt.update_field_state(&mut self.lua, self.layer_lowest, self.layer_highest);
                        }
                        if ui.button("45°").clicked() {
                            self.stack_gen_config.get_mut(self.current_layer).unwrap().tilt = PI / 4.0;
                            self.lua_field_tilt.update_field_state(&mut self.lua, self.layer_lowest, self.layer_highest);
                        }
                        if ui.button("1:2").clicked() {
                            self.stack_gen_config.get_mut(self.current_layer).unwrap().tilt = 0.5_f64.atan();
                            self.lua_field_tilt.update_field_state(&mut self.lua, self.layer_lowest, self.layer_highest);
                        }
                        if ui.button("1:3").clicked() {
                            self.stack_gen_config.get_mut(self.current_layer).unwrap().tilt = 0.333333333333_f64.atan();
                            self.lua_field_tilt.update_field_state(&mut self.lua, self.layer_lowest, self.layer_highest);
                        }
                        if ui.button("2:3").clicked() {
                            self.stack_gen_config.get_mut(self.current_layer).unwrap().tilt = 0.666666666666_f64.atan();
                            self.lua_field_tilt.update_field_state(&mut self.lua, self.layer_lowest, self.layer_highest);
                        }
                        if ui.button("1:4").clicked() {
                            self.stack_gen_config.get_mut(self.current_layer).unwrap().tilt = 0.25_f64.atan();
                            self.lua_field_tilt.update_field_state(&mut self.lua, self.layer_lowest, self.layer_highest);
                        }
                    });
                    if self.lua_mode {
                        self.lua_field_tilt.show(ui, &mut self.lua, self.layer_lowest, self.layer_highest);
                    }
>>>>>>> 9b4baf85

                    //TODO: Make circular slider for more intuitive controls (need to build this myself probably)
                }

                // Squircle parameter
                // due to the scale of the parameter this is all a bit awkward... Introduce a temporary variable for controlling it
                {
<<<<<<< HEAD
                    let mut squircle_ui_parameter = self.current_gen_config.get_squircle_ui_parameter();
=======
                    let mut squircle_ui_parameter = self.stack_gen_config.get_mut(self.current_layer).unwrap().get_squircle_ui_parameter();
>>>>>>> 9b4baf85
                    ui.separator();
                    if ui.add(egui::Slider::new(&mut squircle_ui_parameter, 0.0..=1.0)
                        .text("Squircicity")
                        .custom_formatter(|param, _| {
                            format!("{:.02}", 1.0 / (1.0 - param) - 1.0)
                        })
                        .custom_parser(|s| {
                            s.parse::<f64>().map(|t| {
                                1.0 - 1.0 / (t + 1.0)
                            }).ok()
                        })
                    ).changed() {
<<<<<<< HEAD
                        self.layer_config_changed |= true;
                        self.lua_field_squircle_parameter.update_field_state(&mut self.lua, self.layer_lowest, self.layer_highest)
=======
                        self.lua_field_squircle_parameter.update_field_state(&mut self.lua, self.layer_lowest, self.layer_highest);
>>>>>>> 9b4baf85
                    };

                    // Default values

                    // Aim: Make choice of squircle parameter easy. there are distinct values at 2/3 and 1/3 we want to be exact
                    ui.allocate_ui_with_layout(egui::Vec2::from([100.0, 200.0]), Layout::left_to_right(Align::Min), |ui|
                    {
                        if ui.button("Circle").clicked() {
                            squircle_ui_parameter = 0.666666666666666;
<<<<<<< HEAD
                            self.layer_config_changed |= true;
                            self.lua_field_squircle_parameter.update_field_state(&mut self.lua, self.layer_lowest, self.layer_highest)
                        }
                        if ui.button("Diamond").clicked() {
                            squircle_ui_parameter = 0.5;
                            self.layer_config_changed |= true;
                            self.lua_field_squircle_parameter.update_field_state(&mut self.lua, self.layer_lowest, self.layer_highest)
                        }
                        if ui.button("Square").clicked() {
                            squircle_ui_parameter = 1.0;
                            self.layer_config_changed |= true;
                            self.lua_field_squircle_parameter.update_field_state(&mut self.lua, self.layer_lowest, self.layer_highest)
                        }
                    });
                    self.current_gen_config.squircle_parameter = 1.0 / (1.0 - squircle_ui_parameter) - 1.0;
                }
                // now kill the temporary variable

                self.lua_field_squircle_parameter.show(ui, &mut self.lua, self.layer_lowest, self.layer_highest);
=======
                            self.lua_field_squircle_parameter.update_field_state(&mut self.lua, self.layer_lowest, self.layer_highest);
                        }
                        if ui.button("Diamond").clicked() {
                            squircle_ui_parameter = 0.5;
                            self.lua_field_squircle_parameter.update_field_state(&mut self.lua, self.layer_lowest, self.layer_highest);
                        }
                        if ui.button("Square").clicked() {
                            squircle_ui_parameter = 1.0;
                            self.lua_field_squircle_parameter.update_field_state(&mut self.lua, self.layer_lowest, self.layer_highest);
                        }
                    });
                    self.stack_gen_config.get_mut(self.current_layer).unwrap().squircle_parameter = 1.0 / (1.0 - squircle_ui_parameter) - 1.0;
                }
                // now kill the termporary variable

                if self.lua_mode {
                    self.lua_field_squircle_parameter.show(ui, &mut self.lua, self.layer_lowest, self.layer_highest);
                }
>>>>>>> 9b4baf85


                // Centerpoint
                ui.separator();
<<<<<<< HEAD
                if ui.add(egui::Slider::new(&mut self.current_gen_config.center_offset_x, -1.0..=1.0).text("x offset")).changed() {
                    self.layer_config_changed |= true;
                    self.lua_field_center_offset_x.update_field_state(&mut self.lua, self.layer_lowest, self.layer_highest)
                };
                self.lua_field_center_offset_x.show(ui, &mut self.lua, self.layer_lowest, self.layer_highest);
                if ui.add(egui::Slider::new(&mut self.current_gen_config.center_offset_y, -1.0..=1.0).text("y offset")).changed() {
                    self.layer_config_changed |= true;
                    self.lua_field_center_offset_y.update_field_state(&mut self.lua, self.layer_lowest, self.layer_highest)
                };
                self.lua_field_center_offset_y.show(ui, &mut self.lua, self.layer_lowest, self.layer_highest);
=======
                if ui.add(egui::Slider::new(&mut self.stack_gen_config.get_mut(self.current_layer).unwrap().center_offset_x, -1.0..=1.0).text("x offset")).changed() {
                    self.lua_field_center_offset_x.update_field_state(&mut self.lua, self.layer_lowest, self.layer_highest);
                }
                if self.lua_mode {
                    self.lua_field_center_offset_x.show(ui, &mut self.lua, self.layer_lowest, self.layer_highest);
                }
                if ui.add(egui::Slider::new(&mut self.stack_gen_config.get_mut(self.current_layer).unwrap().center_offset_y, -1.0..=1.0).text("y offset")).changed() {
                    self.lua_field_center_offset_y.update_field_state(&mut self.lua, self.layer_lowest, self.layer_highest);
                };
                if self.lua_mode {
                    self.lua_field_center_offset_y.show(ui, &mut self.lua, self.layer_lowest, self.layer_highest);
                }
>>>>>>> 9b4baf85
                // Add odd and even buttons (also good so people understand what the abstraction "offset center" actually means)
                ui.allocate_ui_with_layout(egui::Vec2::from([100.0, 200.0]), Layout::left_to_right(Align::Min), |ui|
                {
                    if ui.button("Even center").clicked() {
<<<<<<< HEAD
                        self.current_gen_config.center_offset_x = 0.0;
                        self.current_gen_config.center_offset_y = 0.0;
                        self.layer_config_changed |= true;
                        self.lua_field_center_offset_x.update_field_state(&mut self.lua, self.layer_lowest, self.layer_highest);
                        self.lua_field_center_offset_y.update_field_state(&mut self.lua, self.layer_lowest, self.layer_highest)
                    }
                    if ui.button("Odd center").clicked() {
                        self.current_gen_config.center_offset_x = 0.5;
                        self.current_gen_config.center_offset_y = 0.5;
                        self.layer_config_changed |= true;
                        self.lua_field_center_offset_x.update_field_state(&mut self.lua, self.layer_lowest, self.layer_highest);
                        self.lua_field_center_offset_y.update_field_state(&mut self.lua, self.layer_lowest, self.layer_highest)
                    }
                });


                // Viewport options
                ui.separator();
                ui.separator();
                ui.heading("View options");

                ui.allocate_ui_with_layout(egui::Vec2::from([100.0, 200.0]), Layout::left_to_right(Align::Min), |ui|
                {
                    ui.checkbox(&mut self.view_voxelization, "Voxelization");
                    ui.checkbox(&mut self.view_complement, "Complement");
                });
                ui.allocate_ui_with_layout(egui::Vec2::from([100.0, 200.0]), Layout::left_to_right(Align::Min), |ui|
                {
                    ui.checkbox(&mut self.view_convex_hull, "Convex hull");
                    ui.checkbox(&mut self.view_outer_corners, "Outer corners");
                });
                ui.allocate_ui_with_layout(egui::Vec2::from([100.0, 200.0]), Layout::left_to_right(Align::Min), |ui|
                {
                    ui.add_enabled(self.circle_mode, egui::Checkbox::new(&mut self.view_intersect_area, "Intersect area"));
                });
                ui.allocate_ui_with_layout(egui::Vec2::from([100.0, 200.0]), Layout::left_to_right(Align::Min), |ui|
                {
                    ui.checkbox(&mut self.view_boundary_2d, "Boundary 2D");
                    ui.checkbox(&mut self.view_interior_2d, "Interior 2D");
                });
                ui.allocate_ui_with_layout(egui::Vec2::from([100.0, 200.0]), Layout::left_to_right(Align::Min), |ui|
                {
                    ui.checkbox(&mut self.view_boundary_3d, "Boundary 3D");
                    ui.checkbox(&mut self.view_interior_3d, "Interior 3D");
                });
=======
                        self.stack_gen_config.get_mut(self.current_layer).unwrap().center_offset_x = 0.0;
                        self.stack_gen_config.get_mut(self.current_layer).unwrap().center_offset_y = 0.0;
                        self.lua_field_center_offset_x.update_field_state(&mut self.lua, self.layer_lowest, self.layer_highest);
                        self.lua_field_center_offset_y.update_field_state(&mut self.lua, self.layer_lowest, self.layer_highest);
                    }
                    if ui.button("Odd center").clicked() {
                        self.stack_gen_config.get_mut(self.current_layer).unwrap().center_offset_x = 0.5;
                        self.stack_gen_config.get_mut(self.current_layer).unwrap().center_offset_y = 0.5;
                        self.lua_field_center_offset_x.update_field_state(&mut self.lua, self.layer_lowest, self.layer_highest);
                        self.lua_field_center_offset_y.update_field_state(&mut self.lua, self.layer_lowest, self.layer_highest);
                    }
                });


                // Generate action
                ui.separator();
                ui.checkbox(&mut self.auto_generate_current_layer, "Auto-generate current layer");
                ui.checkbox(&mut self.auto_generate_all_layers, "Auto-generate all layers");

                if self.lua_mode {
                    ui.columns(2, |columns| {
                        if columns[0].button("Set parameters for current layers by code").clicked() {
                            self.lua.globals().set("layer", self.current_layer).unwrap();
                            self.lua.globals().set("l", self.current_layer).unwrap();

                            self.lua_field_radius_a.eval(
                                &mut self.lua,
                                &mut self.stack_gen_config.get_mut(self.current_layer).unwrap().radius_a,
                            );
>>>>>>> 9b4baf85

                            if self.circle_mode {
                                self.lua_field_radius_a.eval(
                                    &mut self.lua,
                                    &mut self.stack_gen_config.get_mut(self.current_layer).unwrap().radius_b,
                                );
                            } else {
                                self.lua_field_radius_b.eval(
                                    &mut self.lua,
                                    &mut self.stack_gen_config.get_mut(self.current_layer).unwrap().radius_b,
                                );
                            }

<<<<<<< HEAD
                // Generate action
                ui.separator();

                ui.columns(2, |columns| {
                    columns[0].checkbox(&mut self.auto_generate, "Auto generate");
                    columns[0].centered_and_justified(|ui| {
                        if self.layer_config_changed {
                            // always zoom correctly if the layer config has changed
                            self.global_bounding_box = square_max(
                                self.stack_gen_config
                                    .iter()
                                    .map(|g_c| exact_squircle_bounds(g_c, 1.1))
                                    .fold(
                                        [
                                            [f64::INFINITY, f64::INFINITY],
                                            [f64::NEG_INFINITY, f64::NEG_INFINITY],
                                        ],
                                        |a, b| square_max(a, b),
                                    ),
                                exact_squircle_bounds(&self.current_gen_config, 1.1),
                            );

                            // make sure the config stored on the stack matches the current config
                            self.stack_gen_config[(self.layer - self.layer_lowest) as usize] = self.current_gen_config.clone();
                        }

                        if (ui.button("Generate current layer").clicked() || self.auto_generate) && self.layer_config_changed {
                            self.grid_size = (f64::max(
                                f64::max(self.global_bounding_box[0][0], self.global_bounding_box[0][1]),
                                f64::max(self.global_bounding_box[1][0], self.global_bounding_box[1][1]))
                                .ceil() as usize) * 2 + 4;

                            // Generate from circle with selected algorithm
                            self.current_gen_output = self.current_gen_config.generate(self.grid_size);

                            self.layer_output_changed |= true;
                            self.layer_config_changed = false;
                        }
                    });

                    if columns[1].button("Set parameters by code").clicked() {
                        for layer in self.layer_lowest..=self.layer_highest {
                            self.lua.globals().set("layer", layer).unwrap();

                            self.lua_field_radius_a.eval(
                                &mut self.lua,
                                &mut self.stack_gen_config.get_mut((layer - self.layer_lowest) as usize).unwrap().radius_a,
                            );
                            if self.circle_mode { // force both radii to be equal, so generate them with the same code
                                self.lua_field_radius_a.eval(
                                    &mut self.lua,
                                    &mut self.stack_gen_config.get_mut((layer - self.layer_lowest) as usize).unwrap().radius_b,
                                );
                            } else {
                                self.lua_field_radius_b.eval(
                                    &mut self.lua,
                                    &mut self.stack_gen_config.get_mut((layer - self.layer_lowest) as usize).unwrap().radius_b,
                                );
                            }

                            self.lua_field_tilt.eval(
                                &mut self.lua,
                                &mut self.stack_gen_config.get_mut((layer - self.layer_lowest) as usize).unwrap().tilt,
                            );

                            self.lua_field_squircle_parameter.eval(
                                &mut self.lua,
                                &mut self.stack_gen_config.get_mut((layer - self.layer_lowest) as usize).unwrap().squircle_parameter,
                            );

                            self.lua_field_center_offset_x.eval(
                                &mut self.lua,
                                &mut self.stack_gen_config.get_mut((layer - self.layer_lowest) as usize).unwrap().center_offset_x,
                            );
                            self.lua_field_center_offset_y.eval(
                                &mut self.lua,
                                &mut self.stack_gen_config.get_mut((layer - self.layer_lowest) as usize).unwrap().center_offset_y,
                            );
                        }
                        self.lua_field_radius_a.register_success();
                        self.lua_field_radius_b.register_success();
                        self.lua_field_tilt.register_success();
                        self.lua_field_squircle_parameter.register_success();
                        self.lua_field_center_offset_x.register_success();
                        self.lua_field_center_offset_y.register_success();

                        self.current_gen_config = self.stack_gen_config[(self.layer - self.layer_lowest) as usize].clone();

                        self.layer_config_changed |= true;
                    }

                    columns[1].centered_and_justified(|ui| {
                        if ui.button("Generate all layers").clicked() {

                            // Generate all layers
                            self.stack_gen_output = self.stack_gen_config.iter().map(|config| config.generate(self.grid_size)).collect();

                            // Update current layer
                            self.current_gen_config = self.stack_gen_config[(self.layer - self.layer_lowest) as usize].clone();
                            self.current_gen_output = self.stack_gen_output[(self.layer - self.layer_lowest) as usize].clone();

                            // update metrics for this layer
                            self.nr_blocks_total = self.current_gen_output.blocks_all.get_nr_blocks();
                            self.nr_blocks_interior = self.current_gen_output.blocks_interior.get_nr_blocks();
                            self.nr_blocks_boundary = self.current_gen_output.blocks_boundary.get_nr_blocks();

                            self.outer_corners = self.current_gen_output.blocks_all.get_outer_corners();
                            self.convex_hull = get_convex_hull(&self.outer_corners);

                            self.layer_config_changed = false;
                            self.layer_output_changed |= true;
                        }
                    });

                    if self.layer_output_changed {
                        // update stack with new information
                        self.stack_gen_output[(self.layer - self.layer_lowest) as usize] = self.current_gen_output.clone();
=======
                            self.lua_field_tilt.eval(
                                &mut self.lua,
                                &mut self.stack_gen_config.get_mut(self.current_layer).unwrap().tilt,
                            );

                            self.lua_field_squircle_parameter.eval(
                                &mut self.lua,
                                &mut self.stack_gen_config.get_mut(self.current_layer).unwrap().squircle_parameter,
                            );

                            self.lua_field_center_offset_x.eval(
                                &mut self.lua,
                                &mut self.stack_gen_config.get_mut(self.current_layer).unwrap().center_offset_x,
                            );
                            self.lua_field_center_offset_y.eval(
                                &mut self.lua,
                                &mut self.stack_gen_config.get_mut(self.current_layer).unwrap().center_offset_y,
                            );
                            self.lua_field_radius_a.register_success();
                            self.lua_field_radius_b.register_success();
                            self.lua_field_tilt.register_success();
                            self.lua_field_squircle_parameter.register_success();
                            self.lua_field_center_offset_x.register_success();
                            self.lua_field_center_offset_y.register_success();
                        }
                        columns[0].centered_and_justified(|ui| {
                            if ui.button("Generate current layer").clicked() || self.auto_generate_current_layer {
                                // TODO: Only auto generate if the values have changed!

                                // Generate from circle with selected algorithm
                                self.stack_blocks.set(self.current_layer, self.stack_gen_config.get_mut(self.current_layer).unwrap().generate());

                                self.recompute_metrics = true;
                            }
                        });

                        if columns[1].button("Set parameters for all layers by code").clicked() {
                            for layer in self.layer_lowest..=self.layer_highest {
                                self.lua.globals().set("layer", layer).unwrap();
                                self.lua.globals().set("l", layer).unwrap();

                                self.lua_field_radius_a.eval(
                                    &mut self.lua,
                                    &mut self.stack_gen_config.get_mut(layer).unwrap().radius_a,
                                );

                                if self.circle_mode {
                                    self.lua_field_radius_a.eval(
                                        &mut self.lua,
                                        &mut self.stack_gen_config.get_mut(layer).unwrap().radius_b,
                                    );
                                } else {
                                    self.lua_field_radius_b.eval(
                                        &mut self.lua,
                                        &mut self.stack_gen_config.get_mut(layer).unwrap().radius_b,
                                    );
                                }

                                self.lua_field_tilt.eval(
                                    &mut self.lua,
                                    &mut self.stack_gen_config.get_mut(layer).unwrap().tilt,
                                );

                                self.lua_field_squircle_parameter.eval(
                                    &mut self.lua,
                                    &mut self.stack_gen_config.get_mut(layer).unwrap().squircle_parameter,
                                );

                                self.lua_field_center_offset_x.eval(
                                    &mut self.lua,
                                    &mut self.stack_gen_config.get_mut(layer).unwrap().center_offset_x,
                                );
                                self.lua_field_center_offset_y.eval(
                                    &mut self.lua,
                                    &mut self.stack_gen_config.get_mut(layer).unwrap().center_offset_y,
                                );
                            }
                            self.lua_field_radius_a.register_success();
                            self.lua_field_radius_b.register_success();
                            self.lua_field_tilt.register_success();
                            self.lua_field_squircle_parameter.register_success();
                            self.lua_field_center_offset_x.register_success();
                            self.lua_field_center_offset_y.register_success();
                        }
                        columns[1].centered_and_justified(|ui| {
                            if ui.button("Generate all layers").clicked() || self.auto_generate_all_layers {

                                // Generate all layers
                                self.stack_blocks = ZVec::new(self.stack_gen_config.data.iter().map(|config| config.generate()).collect(), self.layer_lowest);

                                self.recompute_metrics = true;
                            }
                        });
                    });
                } else {
                    ui.columns(2, |columns| {
                        columns[0].centered_and_justified(|ui| {
                            if ui.button("Generate current layer").clicked() || self.auto_generate_current_layer {
                                // TODO: Only auto generate if the values have changed!

                                // Generate from circle with selected algorithm
                                self.stack_blocks.set(self.current_layer, self.stack_gen_config.get_mut(self.current_layer).unwrap().generate());

                                self.recompute_metrics = true;
                            }
                        });

                        columns[1].centered_and_justified(|ui| {
                            if ui.button("Generate all layers").clicked() || self.auto_generate_all_layers {
>>>>>>> 9b4baf85

                                // Generate all layers
                                self.stack_blocks = ZVec::new(self.stack_gen_config.data.iter().map(|config| config.generate()).collect(), self.layer_lowest);

<<<<<<< HEAD
                        self.outer_corners = self.current_gen_output.blocks_all.get_outer_corners();
                        self.convex_hull = get_convex_hull(&self.outer_corners);

                        self.boundary_3d = boundary_3d(
                            &self.stack_gen_output,
                            self.layer_lowest,
                            self.layer_highest,
                            true,
                            true,
                        );

                        self.layer_output_changed = false;
                    }
                });
            });
=======
                                self.recompute_metrics = true;
                            }
                        });
                    });
                }
            })
>>>>>>> 9b4baf85

        });

        if self.recompute_metrics {
            self.recompute_metrics = false;

            // update 2d spatial metrics
            self.interior_2d = self
                .stack_blocks
                .get(self.current_layer)
                .unwrap()
                .get_interior();
            self.boundary_2d = Blocks::new(
                // boundary is in all but not in interior (so all && interior.not())
                self.stack_blocks
                    .get(self.current_layer)
                    .unwrap()
                    .blocks
                    .iter()
                    .zip(self.interior_2d.blocks.iter())
                    .map(|(all, interior)| *all && !interior)
                    .collect(),
                self.interior_2d.grid_size,
            );
            self.complement_2d = self
                .stack_blocks
                .get(self.current_layer)
                .unwrap()
                .get_complement();

            // update 3d spatial metrics
            self.boundary_3d = boundary_3d(
                &self.stack_blocks,
                self.layer_lowest,
                self.layer_highest,
                true,
                true,
            );

            self.interior_3d = ZVec::new(
                (self.layer_lowest..self.layer_highest)
                    .map(|layer| {
                        Blocks::new(
                            self.boundary_3d
                                .get(layer)
                                .unwrap()
                                .blocks
                                .iter()
                                .zip(self.stack_blocks.get(layer).unwrap().blocks)
                                .map(|(is_bdry, is_block)| is_block && !is_bdry)
                                .collect(),
                            self.stack_blocks.get(layer).unwrap().grid_size,
                        )
                    })
                    .collect(),
                self.layer_lowest,
            );

            // update numerical metrics
            self.nr_blocks_total = self
                .stack_blocks
                .get_mut(self.current_layer)
                .unwrap()
                .get_nr_blocks();
            self.nr_blocks_interior = self.interior_2d.get_nr_blocks();
            self.nr_blocks_boundary = self.boundary_2d.get_nr_blocks();

            self.outer_corners = self
                .stack_blocks
                .get_mut(self.current_layer)
                .unwrap()
                .get_outer_corners();
            self.convex_hull = get_convex_hull(&self.outer_corners);
        }

        // Status bar (bottom)
        egui::TopBottomPanel::bottom("status-bar").show(ctx, |ui| {
            ui.with_layout(Layout {
                main_dir: Direction::LeftToRight,
                main_wrap: true,
                main_align: Align::Center,
                main_justify: true,
                cross_align: Align::Center,
                cross_justify: true,
            }, |ui| {
                // Easier to format as single string (want it centered)
                ui.label(
                    format!(
                        // "nr. blocks: {}, nr. boundary blocks: {}, nr. interior blocks: {}, {}, build sequence: {:?}, program by Basyniae",
                        "nr. blocks: {}, nr. boundary blocks: {}, nr. interior blocks: {}, {}, program by Basyniae",
                        formatting::format_block_count(self.nr_blocks_total),
                        formatting::format_block_count(self.nr_blocks_boundary),
                        formatting::format_block_count(self.nr_blocks_interior),
<<<<<<< HEAD
                        formatting::format_block_diameter(self.current_gen_output.blocks_all.get_diameters()),
=======
                        formatting::format_block_diameter(self.stack_blocks.get_mut(self.current_layer).unwrap().get_diameters()),
>>>>>>> 9b4baf85
                        //self.blocks_all.get_build_sequence() //FIXME: Redo, note it doesn't make sense for *tilted* superellipses (or non-centered ones?)
                    )
                )
            })
        });

        // Layer navigation bar (top)
        egui::TopBottomPanel::top("layer-navigation").show(ctx, |ui| {
            ui.centered_and_justified(|ui| {
<<<<<<< HEAD
                let mut has_layer_changed = false;
                let mut has_stack_changed = false;
                let prev_layer_lowest = self.layer_lowest;
                let prev_layer_highest = self.layer_highest;

                let prev_layer = self.layer;
=======
                // bookkeeping for updating the configuration
                let old_layer = self.current_layer;
                let prev_layer_lowest = self.layer_lowest;
                let prev_layer_highest = self.layer_highest;
                // todo: implement 'lock' which freezes the lowest and highest layer and doesn't allow current layer to be outside that
                //  for projects in which these bounds are known 

>>>>>>> 9b4baf85
                // Finicky due to not being able to know the size of the widget in advance
                // so do a pretty good prediction
                let height = ui.style().spacing.interact_size.y;
                let controls_width = height + 10.0;
                let main_width = ui.style().spacing.interact_size.x; // Incorrect for >4 digits (which is unlikely to occur)
                let padding = ui.style().spacing.button_padding.x; //Button size is text size plus this on each side

                let (rect, response) = ui.allocate_exact_size(
                    [
                        4.0 * controls_width + 3.0 * main_width + padding * 12.0,
                        height,
                    ]
                    .into(),
                    egui::Sense::click(),
                );
                ui.put(rect, |ui: &mut egui::Ui| {
                    ui.horizontal(|ui| {
                        if ui
                            .add(egui::DragValue::new(&mut self.layer_lowest).speed(0.05))
                            .changed()
                        {
                            has_stack_changed = true
                        }

                        if ui
                            .add(
                                egui::Button::new("|<")
                                    .min_size(egui::Vec2::from([controls_width, height])),
                            )
                            .clicked()
                        {
<<<<<<< HEAD
                            self.layer = self.layer_lowest;
                            has_layer_changed = true;
                            has_stack_changed |= (self.layer < self.layer_lowest)
                                || (self.layer > self.layer_highest);
=======
                            self.current_layer = self.layer_lowest;
>>>>>>> 9b4baf85
                        }

                        if ui
                            .add(
                                egui::Button::new("<")
                                    .min_size(egui::Vec2::from([controls_width, height])),
                            )
                            .clicked()
                        {
<<<<<<< HEAD
                            self.layer = self.layer.saturating_sub(1);
                            has_layer_changed = true;
                            has_stack_changed |= (self.layer < self.layer_lowest)
                                || (self.layer > self.layer_highest);
                        }

                        let central_field =
                            ui.add(egui::DragValue::new(&mut self.layer).speed(0.05));
                        if central_field.clicked() || central_field.drag_released() {
                            has_layer_changed = true;
                            has_stack_changed |= (self.layer < self.layer_lowest)
                                || (self.layer > self.layer_highest);
=======
                            self.current_layer = self.current_layer - 1;
>>>>>>> 9b4baf85
                        }
                        ui.add(egui::DragValue::new(&mut self.current_layer).speed(0.05));

                        if ui
                            .add(
                                egui::Button::new(">")
                                    .min_size(egui::Vec2::from([controls_width, height])),
                            )
                            .clicked()
                        {
<<<<<<< HEAD
                            self.layer = self.layer.saturating_add(1);
                            has_layer_changed = true;
                            has_stack_changed |= (self.layer < self.layer_lowest)
                                || (self.layer > self.layer_highest);
=======
                            self.current_layer = self.current_layer + 1;
>>>>>>> 9b4baf85
                        }

                        if ui
                            .add(
                                egui::Button::new(">|")
                                    .min_size(egui::Vec2::from([controls_width, height])),
                            )
                            .clicked()
                        {
<<<<<<< HEAD
                            self.layer = self.layer_highest;
                            has_layer_changed = true;
                            has_stack_changed |= (self.layer < self.layer_lowest)
                                || (self.layer > self.layer_highest);
                        }

                        if ui
                            .add(egui::DragValue::new(&mut self.layer_highest).speed(0.05))
                            .changed()
                        {
                            has_stack_changed = true
=======
                            self.current_layer = self.layer_highest;
>>>>>>> 9b4baf85
                        }
                    });
                    response
                });

<<<<<<< HEAD
                if has_layer_changed {
                    // Save old configuration to stack
                    self.stack_gen_config[(prev_layer - self.layer_lowest) as usize] =
                        self.current_gen_config.clone();
                    self.stack_gen_output[(prev_layer - self.layer_lowest) as usize] =
                        self.current_gen_output.clone();
                }

                // Check if enough (empty) layers are initialized, else initialize more. Also delete old layers.
                if has_stack_changed {
                    // Update lower and upper bounds
                    self.layer_lowest = self.layer_lowest.min(self.layer);
                    self.layer_highest = self.layer_highest.max(self.layer);

                    // change on the upper bound
                    if prev_layer_highest < self.layer_highest {
                        // upper bound increases, extend
                        self.stack_gen_config.append(&mut VecDeque::from(
                            (prev_layer_highest..self.layer_highest) // array of length we want to add
                                .map(|_| self.current_gen_config.clone())
                                .collect::<Vec<GenConfig>>(),
                        ));
                        self.stack_gen_output.append(&mut VecDeque::from(
                            (prev_layer_highest..self.layer_highest) // array of length we want to add
                                .map(|_| self.current_gen_output.clone())
                                .collect::<Vec<GenOutput>>(),
                        ));
                    } else if prev_layer_highest > self.layer_highest {
                        // upper bound decreases, truncate
                        self.stack_gen_config
                            .truncate((self.layer_highest - prev_layer_lowest + 1) as usize);
                        self.stack_gen_output
                            .truncate((self.layer_highest - prev_layer_lowest + 1) as usize);
                    }

                    // change on the lower bound
                    if prev_layer_lowest > self.layer_lowest {
                        // lower bound decreases, extend
                        for _ in self.layer_lowest..prev_layer_lowest {
                            self.stack_gen_config
                                .push_front(self.current_gen_config.clone());
                            self.stack_gen_output
                                .push_front(self.current_gen_output.clone());
                        }
                    } else if prev_layer_lowest < self.layer_lowest {
                        // lower bound increases, truncate
                        for _ in prev_layer_lowest..self.layer_lowest {
                            self.stack_gen_config.pop_front();
                            self.stack_gen_output.pop_front();
                        }
                    }

                    // update field state when the bounds increase
                    if prev_layer_lowest > self.layer_lowest
                        || prev_layer_highest < self.layer_highest
                    {
                        self.lua_field_radius_a.update_field_state(
                            &mut self.lua,
                            self.layer_lowest,
                            self.layer_highest,
                        );
                        self.lua_field_radius_b.update_field_state(
                            &mut self.lua,
                            self.layer_lowest,
                            self.layer_highest,
                        );
                        self.lua_field_tilt.update_field_state(
                            &mut self.lua,
                            self.layer_lowest,
                            self.layer_highest,
                        );
                        self.lua_field_center_offset_x.update_field_state(
                            &mut self.lua,
                            self.layer_lowest,
                            self.layer_highest,
                        );
                        self.lua_field_center_offset_y.update_field_state(
                            &mut self.lua,
                            self.layer_lowest,
                            self.layer_highest,
                        );
                        self.lua_field_squircle_parameter.update_field_state(
                            &mut self.lua,
                            self.layer_lowest,
                            self.layer_highest,
                        );
                    }
                }

                // Load the new layer and save the layer we left
                if has_layer_changed {
                    // Set Gen Config to whatever was stored at that location
                    self.current_gen_config =
                        self.stack_gen_config[(self.layer - self.layer_lowest) as usize].clone();
                    self.current_gen_output =
                        self.stack_gen_output[(self.layer - self.layer_lowest) as usize].clone();

                    self.layer_config_changed |= true;
                    self.layer_output_changed |= true;
=======
                // Check if enough (empty) layers are initialized, else initialize more
                self.layer_lowest = self.layer_lowest.min(self.current_layer);
                self.layer_highest = self.layer_highest.max(self.current_layer);

                self.stack_gen_config.resize(
                    self.layer_lowest,
                    self.layer_highest,
                    self.stack_gen_config.get(old_layer).unwrap().clone(),
                );

                self.stack_blocks.resize(
                    self.layer_lowest,
                    self.layer_highest,
                    self.stack_blocks.get(old_layer).unwrap().clone(),
                );

                self.recompute_metrics = true;

                // update field state when the bounds increase
                if prev_layer_lowest > self.layer_lowest || prev_layer_highest < self.layer_highest
                {
                    self.lua_field_radius_a.update_field_state(
                        &mut self.lua,
                        self.layer_lowest,
                        self.layer_highest,
                    );
                    self.lua_field_radius_b.update_field_state(
                        &mut self.lua,
                        self.layer_lowest,
                        self.layer_highest,
                    );
                    self.lua_field_tilt.update_field_state(
                        &mut self.lua,
                        self.layer_lowest,
                        self.layer_highest,
                    );
                    self.lua_field_center_offset_x.update_field_state(
                        &mut self.lua,
                        self.layer_lowest,
                        self.layer_highest,
                    );
                    self.lua_field_center_offset_y.update_field_state(
                        &mut self.lua,
                        self.layer_lowest,
                        self.layer_highest,
                    );
                    self.lua_field_squircle_parameter.update_field_state(
                        &mut self.lua,
                        self.layer_lowest,
                        self.layer_highest,
                    );
>>>>>>> 9b4baf85
                }
            })
        });

        // Viewport
        egui::CentralPanel::default().show(ctx, |ui| {
            ui.visuals_mut().extreme_bg_color = COLOR_BACKGROUND;
            ui.visuals_mut().faint_bg_color = Color32::RED;

            Plot::new("my_plot")
                .data_aspect(1.0) // so that squares in the rasterization always look square in the viewport
                // Grid lines of increasing thickness at distance 1.0, 5.0, 10.0 for counting
                .x_grid_spacer(uniform_grid_spacer(|_gridinput| [1.0, 5.0, 10.0]))
                .y_grid_spacer(uniform_grid_spacer(|_gridinput| [1.0, 5.0, 10.0]))
                .allow_boxed_zoom(false)
                // We don't need this, there's a maximal reasonable zoom in level and the reasonable zoom out level is only as big as the circle we're generating
                .auto_bounds(Vec2b::from([false, false]))
                .allow_double_click_reset(false) // we have to implement this ourselves
                .label_formatter(move |_name, mouse_coord| {
                    // if !name.is_empty() {  // Can condition formatting only on name of object! So if we want to have different tooltips for different objects this is what we must do
                    //     format!("{}: {:.*}%", name, 1, value.y)
                    // } else {
                    //     "".to_owned()
                    // } // TODO: think about integer coords for odd & even circles (no +/- zero for even circles)... ideally have it dep. only on...
                    format!(
                        "{0:.0}, {1:.0}",
                        mouse_coord.x.trunc(),
                        mouse_coord.y.trunc()
                    ) // Use trunc instead of floor for symmetry preservation around the axis! Nasty but works
                })
                .show_axes([false, false]) // Don't show number axes
                .show(ui, |plot_ui| {
                    // Reset zoom (approximates default behaviour, but we get to specify the action of automatic zooming
<<<<<<< HEAD
                    if self.reset_zoom_once || self.reset_zoom {
=======
                    if self.reset_zoom_once || self.reset_zoom_continuous {
                        let mut global_bounding_box = self
                            .stack_gen_config
                            .data
                            .iter()
                            .map(|g_c| exact_squircle_bounds(g_c, 1.1))
                            .fold(
                                [
                                    [f64::INFINITY, f64::INFINITY],
                                    [f64::NEG_INFINITY, f64::NEG_INFINITY],
                                ],
                                |a, b| square_max(a, b),
                            );

                        global_bounding_box = square_max(
                            global_bounding_box,
                            exact_squircle_bounds(
                                &self.stack_gen_config.get(self.current_layer).unwrap(),
                                1.1,
                            ),
                        );

>>>>>>> 9b4baf85
                        plot_ui.set_plot_bounds(PlotBounds::from_min_max(
                            self.global_bounding_box[0],
                            self.global_bounding_box[1],
                        ));
                        self.reset_zoom_once = false
                    }

                    if plot_ui.response().clicked() || plot_ui.response().drag_started() {
                        self.reset_zoom_continuous = false
                    }

                    if plot_ui.response().double_clicked() {
                        self.reset_zoom_continuous = true // not sure if best to reset zoom once or reset zoom continuously
                    }

                    // * Viewport plotting * //
<<<<<<< HEAD
                    if self.view_voxelization {
                        for coord in self.current_gen_output.blocks_all.get_block_coords() {
=======
                    // Draw order should be largest to smallest, so
                    // 1. blocks + complement
                    // 2. 3d boundary
                    // 3. 2d boundary
                    // 4. 2d interior
                    // 5. 3d interior
                    if self.view_blocks {
                        for coord in self
                            .stack_blocks
                            .get_mut(self.current_layer)
                            .unwrap()
                            .get_all_block_coords()
                        {
>>>>>>> 9b4baf85
                            plot_ui.polygon(
                                plotting::square_at_coords(coord)
                                    .stroke(Stroke {
                                        width: 1.0,
                                        color: COLOR_WIRE,
                                    })
                                    .fill_color(COLOR_FACE),
                            );
                        }
                    }

<<<<<<< HEAD
                    if self.view_boundary_2d {
                        for coord in self.current_gen_output.blocks_boundary.get_block_coords() {
=======
                    if self.view_complement {
                        for coord in self.complement_2d.get_all_block_coords() {
>>>>>>> 9b4baf85
                            plot_ui.polygon(
                                plotting::square_at_coords(coord)
                                    .stroke(Stroke {
                                        width: 1.0,
                                        color: COLOR_WIRE,
                                    })
                                    .fill_color(COLOR_ORANGE),
                            );
                        }
                    }

<<<<<<< HEAD
                    if self.view_interior_2d {
                        for coord in self.current_gen_output.blocks_interior.get_block_coords() {
=======
                    if self.view_boundary_3d {
                        // need to check for this, because of update order the layer isn't generated yet
                        if self.boundary_3d.get(self.current_layer).is_some() {
                            for coord in self
                                .boundary_3d
                                .get(self.current_layer)
                                .unwrap()
                                .get_all_block_coords()
                            {
                                plot_ui.polygon(
                                    plotting::square_at_coords(coord)
                                        .stroke(Stroke {
                                            width: 1.0,
                                            color: COLOR_WIRE,
                                        })
                                        .fill_color(COLOR_PURPLE),
                                );
                            }
                        }
                    }

                    if self.view_boundary_2d {
                        for coord in self.boundary_2d.get_all_block_coords() {
>>>>>>> 9b4baf85
                            plot_ui.polygon(
                                plotting::square_at_coords(coord)
                                    .stroke(Stroke {
                                        width: 1.0,
                                        color: COLOR_WIRE,
                                    })
                                    .fill_color(COLOR_LIGHT_BLUE),
                            );
                        }
                    }

<<<<<<< HEAD
                    if self.view_boundary_3d {
                        // need to check for this, because of update order the layer isn't generated yet
                        if self
                            .boundary_3d
                            .get((self.layer - self.layer_lowest) as usize)
                            .is_some()
                        {
                            for coord in self.boundary_3d[(self.layer - self.layer_lowest) as usize]
                                .get_block_coords()
                            {
                                plot_ui.polygon(
                                    plotting::square_at_coords(coord)
                                        .stroke(Stroke {
                                            width: 1.0,
                                            color: COLOR_WIRE,
                                        })
                                        .fill_color(COLOR_PURPLE),
                                );
                            }
                        }
                    }

                    if self.view_complement {
                        for coord in self.current_gen_output.blocks_complement.get_block_coords() {
=======
                    if self.view_interior_2d {
                        for coord in self.interior_2d.get_all_block_coords() {
>>>>>>> 9b4baf85
                            plot_ui.polygon(
                                plotting::square_at_coords(coord)
                                    .stroke(Stroke {
                                        width: 1.0,
                                        color: COLOR_WIRE,
                                    })
                                    .fill_color(COLOR_YELLOW),
                            );
                        }
                    }

                    if self.view_interior_3d {
                        // need to check for this, because of update order the layer isn't generated yet
                        if self.interior_3d.get(self.current_layer).is_some() {
                            for coord in self
                                .interior_3d
                                .get(self.current_layer)
                                .unwrap()
                                .get_all_block_coords()
                            {
                                plot_ui.polygon(
                                    plotting::square_at_coords(coord)
                                        .stroke(Stroke {
                                            width: 1.0,
                                            color: COLOR_WIRE,
                                        })
                                        .fill_color(COLOR_MUTED_ORANGE),
                                );
                            }
                        }
                    }

                    // Plot center
                    plot_ui.points(
                        Points::new(vec![[
                            self.stack_gen_config
                                .get_mut(self.current_layer)
                                .unwrap()
                                .center_offset_x,
                            self.stack_gen_config
                                .get_mut(self.current_layer)
                                .unwrap()
                                .center_offset_y,
                        ]])
                        .radius(5.0)
                        .color(COLOR_LIME),
                    );

                    // Plot target shape
                    plot_ui.line(
                        plotting::superellipse_at_coords(
                            self.stack_gen_config
                                .get_mut(self.current_layer)
                                .unwrap()
                                .center_offset_x,
                            self.stack_gen_config
                                .get_mut(self.current_layer)
                                .unwrap()
                                .center_offset_y,
                            self.stack_gen_config
                                .get_mut(self.current_layer)
                                .unwrap()
                                .radius_a,
                            self.stack_gen_config
                                .get_mut(self.current_layer)
                                .unwrap()
                                .radius_b,
                            self.stack_gen_config
                                .get_mut(self.current_layer)
                                .unwrap()
                                .tilt,
                            self.stack_gen_config
                                .get_mut(self.current_layer)
                                .unwrap()
                                .squircle_parameter,
                        )
                        .color(COLOR_LIME),
                    );

                    // Plot x and y axes through the center of the shape
                    plot_ui.hline(
                        HLine::new(
                            self.stack_gen_config
                                .get_mut(self.current_layer)
                                .unwrap()
                                .center_offset_y,
                        )
                        .color(COLOR_X_AXIS)
                        .width(2.0),
                    );
                    plot_ui.vline(
                        VLine::new(
                            self.stack_gen_config
                                .get_mut(self.current_layer)
                                .unwrap()
                                .center_offset_x,
                        )
                        .color(COLOR_Y_AXIS)
                        .width(2.0),
                    );

                    // Plot rotated x and y axes for nonzero tilt (dark orange and purple)
                    if self
                        .stack_gen_config
                        .get_mut(self.current_layer)
                        .unwrap()
                        .tilt
                        != 0.0
                    {
                        let bounds = plot_ui.plot_bounds();
                        plot_ui.line(
                            plotting::tilted_line_in_bounds(
                                bounds,
                                self.stack_gen_config
                                    .get_mut(self.current_layer)
                                    .unwrap()
                                    .tilt,
                                self.stack_gen_config
                                    .get_mut(self.current_layer)
                                    .unwrap()
                                    .center_offset_x,
                                self.stack_gen_config
                                    .get_mut(self.current_layer)
                                    .unwrap()
                                    .center_offset_y,
                            )
                            .color(COLOR_DARK_ORANGE),
                        );
                        plot_ui.line(
                            plotting::tilted_line_in_bounds(
                                bounds,
                                self.stack_gen_config
                                    .get_mut(self.current_layer)
                                    .unwrap()
                                    .tilt
                                    + PI / 2.0,
                                self.stack_gen_config
                                    .get_mut(self.current_layer)
                                    .unwrap()
                                    .center_offset_x,
                                self.stack_gen_config
                                    .get_mut(self.current_layer)
                                    .unwrap()
                                    .center_offset_y,
                            )
                            .color(COLOR_PURPLE),
                        );
                    }

                    if self.view_intersect_area {
                        let grid_size = (2.0
                            * 1.42
                            * f64::max(
                                self.stack_gen_config
                                    .get_mut(self.current_layer)
                                    .unwrap()
                                    .radius_a,
                                self.stack_gen_config
                                    .get_mut(self.current_layer)
                                    .unwrap()
                                    .radius_b,
                            ))
                        .ceil() as usize
                            + 4;

                        let square =
                            Blocks::new((0..grid_size.pow(2)).map(|_| true).collect(), grid_size);

                        for coord in square.get_all_block_coords() {
                            let cell_center = [coord[0] + 0.5, coord[1] + 0.5];
                            let mut x_center = cell_center[0]
                                - self
                                    .stack_gen_config
                                    .get_mut(self.current_layer)
                                    .unwrap()
                                    .center_offset_x;
                            let mut y_center = cell_center[1]
                                - self
                                    .stack_gen_config
                                    .get_mut(self.current_layer)
                                    .unwrap()
                                    .center_offset_y;

                            // Dihedral symmetry swaps (see percentage.rs for explanation)
                            if x_center < 0.0 {
                                x_center = -x_center;
                            }
                            if y_center < 0.0 {
                                y_center = -y_center;
                            }
                            if x_center > y_center {
                                (y_center, x_center) = (x_center, y_center);
                            }

                            plot_ui.text(Text::new(PlotPoint::from(cell_center), {
                                let value = generation::percentage::cell_disk_intersection_area(
                                    self.stack_gen_config
                                        .get_mut(self.current_layer)
                                        .unwrap()
                                        .radius_a
                                        .max(
                                            self.stack_gen_config
                                                .get_mut(self.current_layer)
                                                .unwrap()
                                                .radius_b,
                                        ),
                                    x_center,
                                    y_center,
                                );

                                if value == 0.0 {
                                    // Don't show zero intersect area
                                    "".to_string()
                                } else {
                                    format!("{:.2}", value)
                                }
                            }));
                        }
                    }

                    // Perhaps better to use the plot_ui.shape
                    if self.view_convex_hull {
                        for i in line_segments_from_conv_hull(self.convex_hull.clone()) {
                            let pts: PlotPoints = (0..=1).map(|t| i[t]).collect();
                            plot_ui.line(Line::new(pts).color(COLOR_ORANGE));
                        }
                    }

                    // Plot outer corners of block
                    if self.view_outer_corners {
                        for [i, j] in &self.outer_corners {
                            plot_ui.points(
                                Points::new(vec![[*i, *j]])
                                    .radius(3.0)
                                    .color(COLOR_DARK_ORANGE),
                            );
                        }
                    }
                });
        });
    }
}<|MERGE_RESOLUTION|>--- conflicted
+++ resolved
@@ -1,25 +1,7 @@
-<<<<<<< HEAD
-pub mod gen_config;
-pub mod gen_output;
-mod generation;
-pub mod helpers;
-mod lua_field;
-mod metrics;
-
-use self::generation::Algorithm;
-use self::helpers::convex_hull::{get_convex_hull, line_segments_from_conv_hull};
-use crate::app::helpers::boundary_3d::boundary_3d;
-use crate::app::helpers::exact_squircle_bounds::exact_squircle_bounds;
-use crate::app::helpers::linear_algebra::Vec2;
-use crate::app::helpers::square_max::square_max;
-use crate::app::lua_field::LuaField;
-use crate::formatting;
-=======
 use std::collections::VecDeque;
 use std::default::Default;
 use std::f64::consts::PI;
 
->>>>>>> 9b4baf85
 use eframe::egui::{self, Vec2b};
 use eframe::egui::{Direction, Layout};
 use eframe::emath::Align;
@@ -27,16 +9,6 @@
 use egui_plot::{
     HLine, Line, Plot, PlotBounds, PlotPoint, PlotPoints, Points, Text, uniform_grid_spacer, VLine,
 };
-<<<<<<< HEAD
-use gen_config::GenConfig;
-use gen_output::GenOutput;
-use helpers::blocks::Blocks;
-use helpers::plotting;
-use mlua::Lua;
-use std::collections::VecDeque;
-use std::default::Default;
-use std::f64::consts::PI;
-=======
 use mlua::Lua;
 
 use data_structures::blocks::Blocks;
@@ -56,7 +28,6 @@
 mod math;
 mod metrics;
 mod plotting;
->>>>>>> 9b4baf85
 
 // Colors based on Blender Minimal Dark scheme, 3D Viewport
 const COLOR_BACKGROUND: Color32 = Color32::from_rgb(28, 28, 28); // middle background color (dark gray)
@@ -73,22 +44,6 @@
 const COLOR_Y_AXIS: Color32 = Color32::from_rgb(44, 107, 44); // y-axis color (green)
 
 pub struct App {
-<<<<<<< HEAD
-    layer: isize,
-    // Go from stack number (nonnegative) to layer number (integer) by (-1)^(n+1) floor((n+1)/2)
-    // Go from layer number to stack number by 2|l| - 1/2 (sgn(l) + 1)
-    layer_lowest: isize,
-    layer_highest: isize,
-
-    grid_size: usize,
-    global_bounding_box: [[f64; 2]; 2],
-
-    stack_gen_config: VecDeque<GenConfig>, // In the order layer_lowest, layer_lowest + 1, ...
-    current_gen_config: GenConfig,
-
-    stack_gen_output: VecDeque<GenOutput>,
-    current_gen_output: GenOutput,
-=======
     // Layer management
     current_layer: isize,
     layer_lowest: isize,
@@ -98,7 +53,6 @@
     stack_blocks: ZVec<Blocks>,        // Store the blocks for each layer
 
     recompute_metrics: bool, // If the current layer has changed, recompute the metrics. By update order, this needs to be a global variable
->>>>>>> 9b4baf85
 
     // Metrics
     nr_blocks_total: u64,
@@ -112,15 +66,6 @@
     convex_hull: Vec<[f64; 2]>, //todo: check update orders and such
     outer_corners: Vec<[f64; 2]>,
 
-<<<<<<< HEAD
-    boundary_3d: Vec<Blocks>,
-
-    auto_generate: bool,
-    layer_config_changed: bool,
-    layer_output_changed: bool,
-
-    view_voxelization: bool,
-=======
     // Generate new shape on this layer automatically from the provided parameters
     auto_generate_current_layer: bool,
     auto_generate_all_layers: bool,
@@ -132,14 +77,7 @@
     view_blocks: bool,
     view_boundary_2d: bool,
     view_interior_2d: bool,
->>>>>>> 9b4baf85
     view_complement: bool,
-
-    view_boundary_2d: bool,
-    view_interior_2d: bool,
-    view_boundary_3d: bool,
-    view_interior_3d: bool,
-
     view_intersect_area: bool,
     view_boundary_3d: bool,
     view_interior_3d: bool,
@@ -186,20 +124,6 @@
 
         // Defaults should be such that we get useful output on startup
         Self {
-<<<<<<< HEAD
-            layer: 0,
-            layer_lowest: 0,
-            layer_highest: 0,
-
-            grid_size: 10,
-            global_bounding_box: [[10.0; 2]; 2],
-
-            stack_gen_config: VecDeque::from([Default::default()]),
-            current_gen_config: Default::default(),
-
-            stack_gen_output: VecDeque::from([Default::default()]),
-            current_gen_output: Default::default(),
-=======
             // Start on layer zero with no additional layers initialized
             current_layer: 0,
             layer_lowest: 0,
@@ -211,7 +135,6 @@
 
             // Compute the metrics on the first update
             recompute_metrics: true,
->>>>>>> 9b4baf85
 
             // Initialize empty metrics
             nr_blocks_total: Default::default(),
@@ -225,24 +148,6 @@
             convex_hull: Default::default(),
             outer_corners: Default::default(),
 
-<<<<<<< HEAD
-            boundary_3d: vec![Default::default()],
-
-            auto_generate: true,
-            layer_config_changed: true,
-            layer_output_changed: true,
-
-            view_voxelization: true,
-            view_complement: false,
-
-            view_boundary_2d: false,
-            view_interior_2d: false,
-            view_boundary_3d: false,
-            view_interior_3d: false,
-
-            view_intersect_area: false,
-
-=======
             // Initialize on simplest working mode of operation
             auto_generate_current_layer: true,
             auto_generate_all_layers: false,
@@ -257,7 +162,6 @@
             view_complement: false,
             view_boundary_3d: false,
             view_interior_3d: false,
->>>>>>> 9b4baf85
             view_convex_hull: false,
             view_outer_corners: false,
 
@@ -281,40 +185,6 @@
     fn update(&mut self, ctx: &egui::Context, _frame: &mut eframe::Frame) {
         // Options panel TODO: make scroll area
         egui::SidePanel::right("options-panel").show(ctx, |ui| {
-<<<<<<< HEAD
-            egui::ScrollArea::vertical().show(ui, |ui| {
-                ui.heading("Generation");
-                ui.separator();
-
-                // Select algorithm
-                if egui::ComboBox
-                ::from_label("Algorithm")
-                    .selected_text(format!("{:?}", self.current_gen_config.algorithm))
-                    .show_ui(ui, |ui| {
-                        ui.selectable_value(
-                            &mut self.current_gen_config.algorithm,
-                            Algorithm::CenterPoint,
-                            "Center point",
-                        );
-                        ui.selectable_value(
-                            &mut self.current_gen_config.algorithm,
-                            Algorithm::Conservative,
-                            "Conservative",
-                        );
-                        ui.selectable_value(
-                            &mut self.current_gen_config.algorithm,
-                            Algorithm::Contained,
-                            "Contained");
-                        ui.selectable_value(
-                            &mut self.current_gen_config.algorithm,
-                            Algorithm::Percentage(0.5),
-                            "Percentage",
-                        );
-                    }).response.changed() { self.layer_config_changed |= true };
-
-                // additional algorithm-specific options + description
-                match self.current_gen_config.algorithm {
-=======
 
             // viewport options
             egui::TopBottomPanel::bottom("viewport-panel").show_inside(ui, |ui| {
@@ -373,7 +243,6 @@
 
                 // additional algorithm-specific options + description
                 match self.stack_gen_config.get_mut(self.current_layer).unwrap().algorithm {
->>>>>>> 9b4baf85
                     Algorithm::CenterPoint => {
                         ui.label("Include a particular block iff its centerpoint is in the ellipse");
                     }
@@ -393,11 +262,7 @@
                             )
                         );
                         let mut perc_slider = percentage.clone();
-<<<<<<< HEAD
-                        if ui.add(
-=======
                         ui.add(
->>>>>>> 9b4baf85
                             egui::Slider
                             ::new(&mut perc_slider, 0.0..=1.0)
                                 .text("")
@@ -405,55 +270,27 @@
                                 .custom_formatter(|n, _| {
                                     format!("{:.0}%", n * 100.0) //  formatting of percentage slider
                                 })
-<<<<<<< HEAD
-                        ).changed() {
-                            self.layer_config_changed |= true
-                        };
-                        self.current_gen_config.algorithm = Algorithm::Percentage(perc_slider);
-=======
                         );
                         self.stack_gen_config.get_mut(self.current_layer).unwrap().algorithm = Algorithm::Percentage(perc_slider);
                     }
                     Algorithm::Empty => {
                         ui.label("Include no blocks in the voxelization");
->>>>>>> 9b4baf85
                     }
                 }
 
                 // Radius
                 ui.separator();
-<<<<<<< HEAD
-                if ui.checkbox(&mut self.circle_mode, "Circle mode").changed() {
-                    self.layer_config_changed |= true;
-                };
-                if self.circle_mode {
-                    if ui.add(
-                        egui::Slider
-                        ::new(&mut self.current_gen_config.radius_a, 0.0..=30.0)
-=======
 
                 if self.circle_mode {
                     if ui.add(
                         egui::Slider
                         ::new(&mut self.stack_gen_config.get_mut(self.current_layer).unwrap().radius_a, 0.0..=30.0)
->>>>>>> 9b4baf85
                             .text("Radius")
                             .clamp_to_range(false)
                             .custom_formatter(|param, _| {
                                 format!("{:.02}", param)
                             })
                     ).changed() {
-<<<<<<< HEAD
-                        self.layer_config_changed |= true;
-                        self.lua_field_radius_a.update_field_state(&mut self.lua, self.layer_lowest, self.layer_highest)
-                    };
-
-                    self.current_gen_config.radius_b = self.current_gen_config.radius_a;
-                    self.current_gen_config.tilt = 0.0;
-
-                    // lua
-                    self.lua_field_radius_a.show(ui, &mut self.lua, self.layer_lowest, self.layer_highest);
-=======
                         // the code is now invalid
                         self.lua_field_radius_a.update_field_state(&mut self.lua, self.layer_lowest, self.layer_highest);
                         self.lua_field_radius_b.update_field_state(&mut self.lua, self.layer_lowest, self.layer_highest);
@@ -467,64 +304,33 @@
                     self.stack_gen_config.get_mut(self.current_layer).unwrap().radius_b = self.stack_gen_config.get(self.current_layer).unwrap().radius_a;
 
                     self.stack_gen_config.get_mut(self.current_layer).unwrap().tilt = 0.0;
->>>>>>> 9b4baf85
                 } else {
                     // radius a
                     if ui.add(
                         egui::Slider
-<<<<<<< HEAD
-                        ::new(&mut self.current_gen_config.radius_a, 0.0..=30.0)
-=======
                         ::new(&mut self.stack_gen_config.get_mut(self.current_layer).unwrap().radius_a, 0.0..=30.0)
->>>>>>> 9b4baf85
                             .text("Radius A")
                             .clamp_to_range(false)
                             .custom_formatter(|param, _| {
                                 format!("{:.02}", param)
                             })
                     ).changed() {
-<<<<<<< HEAD
-                        self.layer_config_changed |= true;
-                        self.lua_field_radius_a.update_field_state(&mut self.lua, self.layer_lowest, self.layer_highest)
-                    };
-                    self.lua_field_radius_a.show(ui, &mut self.lua, self.layer_lowest, self.layer_highest);
-=======
                         self.lua_field_radius_a.update_field_state(&mut self.lua, self.layer_lowest, self.layer_highest);
                     }
                     if self.lua_mode {
                         self.lua_field_radius_a.show(ui, &mut self.lua, self.layer_lowest, self.layer_highest);
                     }
->>>>>>> 9b4baf85
 
                     // radius b
                     if ui.add(
                         egui::Slider
-<<<<<<< HEAD
-                        ::new(&mut self.current_gen_config.radius_b, 0.0..=30.0)
-=======
                         ::new(&mut self.stack_gen_config.get_mut(self.current_layer).unwrap().radius_b, 0.0..=30.0)
->>>>>>> 9b4baf85
                             .text("Radius B")
                             .clamp_to_range(false)
                             .custom_formatter(|param, _| {
                                 format!("{:.02}", param)
                             })
                     ).changed() {
-<<<<<<< HEAD
-                        self.layer_config_changed |= true;
-                        self.lua_field_radius_b.update_field_state(&mut self.lua, self.layer_lowest, self.layer_highest)
-                    };
-                    self.lua_field_radius_b.show(ui, &mut self.lua, self.layer_lowest, self.layer_highest);
-
-                    if ui.add(
-                        egui::Slider
-                        ::new(&mut self.current_gen_config.tilt, -6.28..=6.28)
-                            .text("Tilt (radians)")
-                            .fixed_decimals(2)
-                    ).changed() {
-                        self.layer_config_changed |= true;
-                        self.lua_field_tilt.update_field_state(&mut self.lua, self.layer_lowest, self.layer_highest)
-=======
                         self.lua_field_radius_b.update_field_state(&mut self.lua, self.layer_lowest, self.layer_highest);
                     }
                     if self.lua_mode {
@@ -538,7 +344,6 @@
                             .fixed_decimals(2)
                     ).changed() {
                         self.lua_field_tilt.update_field_state(&mut self.lua, self.layer_lowest, self.layer_highest);
->>>>>>> 9b4baf85
                     };
 
 
@@ -546,44 +351,6 @@
                     ui.allocate_ui_with_layout(egui::Vec2::from([100.0, 200.0]), Layout::left_to_right(Align::Min), |ui|
                     {
                         if ui.button("0°").clicked() {
-<<<<<<< HEAD
-                            self.current_gen_config.tilt = 0.0;
-                            self.layer_config_changed |= true;
-                            self.lua_field_tilt.update_field_state(&mut self.lua, self.layer_lowest, self.layer_highest)
-                        }
-                        if ui.button("30°").clicked() {
-                            self.current_gen_config.tilt = PI / 6.0;
-                            self.layer_config_changed |= true;
-                            self.lua_field_tilt.update_field_state(&mut self.lua, self.layer_lowest, self.layer_highest)
-                        }
-                        if ui.button("45°").clicked() {
-                            self.current_gen_config.tilt = PI / 4.0;
-                            self.layer_config_changed |= true;
-                            self.lua_field_tilt.update_field_state(&mut self.lua, self.layer_lowest, self.layer_highest)
-                        }
-                        if ui.button("1:2").clicked() {
-                            self.current_gen_config.tilt = 0.5_f64.atan();
-                            self.layer_config_changed |= true;
-                            self.lua_field_tilt.update_field_state(&mut self.lua, self.layer_lowest, self.layer_highest)
-                        }
-                        if ui.button("1:3").clicked() {
-                            self.current_gen_config.tilt = 0.333333333333_f64.atan();
-                            self.layer_config_changed |= true;
-                            self.lua_field_tilt.update_field_state(&mut self.lua, self.layer_lowest, self.layer_highest)
-                        }
-                        if ui.button("2:3").clicked() {
-                            self.current_gen_config.tilt = 0.666666666666_f64.atan();
-                            self.layer_config_changed |= true;
-                            self.lua_field_tilt.update_field_state(&mut self.lua, self.layer_lowest, self.layer_highest)
-                        }
-                        if ui.button("1:4").clicked() {
-                            self.current_gen_config.tilt = 0.25_f64.atan();
-                            self.layer_config_changed |= true;
-                            self.lua_field_tilt.update_field_state(&mut self.lua, self.layer_lowest, self.layer_highest)
-                        }
-                    });
-                    self.lua_field_tilt.show(ui, &mut self.lua, self.layer_lowest, self.layer_highest);
-=======
                             self.stack_gen_config.get_mut(self.current_layer).unwrap().tilt = 0.0;
                             self.lua_field_tilt.update_field_state(&mut self.lua, self.layer_lowest, self.layer_highest);
                         }
@@ -615,7 +382,6 @@
                     if self.lua_mode {
                         self.lua_field_tilt.show(ui, &mut self.lua, self.layer_lowest, self.layer_highest);
                     }
->>>>>>> 9b4baf85
 
                     //TODO: Make circular slider for more intuitive controls (need to build this myself probably)
                 }
@@ -623,11 +389,7 @@
                 // Squircle parameter
                 // due to the scale of the parameter this is all a bit awkward... Introduce a temporary variable for controlling it
                 {
-<<<<<<< HEAD
-                    let mut squircle_ui_parameter = self.current_gen_config.get_squircle_ui_parameter();
-=======
                     let mut squircle_ui_parameter = self.stack_gen_config.get_mut(self.current_layer).unwrap().get_squircle_ui_parameter();
->>>>>>> 9b4baf85
                     ui.separator();
                     if ui.add(egui::Slider::new(&mut squircle_ui_parameter, 0.0..=1.0)
                         .text("Squircicity")
@@ -640,12 +402,7 @@
                             }).ok()
                         })
                     ).changed() {
-<<<<<<< HEAD
-                        self.layer_config_changed |= true;
-                        self.lua_field_squircle_parameter.update_field_state(&mut self.lua, self.layer_lowest, self.layer_highest)
-=======
                         self.lua_field_squircle_parameter.update_field_state(&mut self.lua, self.layer_lowest, self.layer_highest);
->>>>>>> 9b4baf85
                     };
 
                     // Default values
@@ -655,27 +412,6 @@
                     {
                         if ui.button("Circle").clicked() {
                             squircle_ui_parameter = 0.666666666666666;
-<<<<<<< HEAD
-                            self.layer_config_changed |= true;
-                            self.lua_field_squircle_parameter.update_field_state(&mut self.lua, self.layer_lowest, self.layer_highest)
-                        }
-                        if ui.button("Diamond").clicked() {
-                            squircle_ui_parameter = 0.5;
-                            self.layer_config_changed |= true;
-                            self.lua_field_squircle_parameter.update_field_state(&mut self.lua, self.layer_lowest, self.layer_highest)
-                        }
-                        if ui.button("Square").clicked() {
-                            squircle_ui_parameter = 1.0;
-                            self.layer_config_changed |= true;
-                            self.lua_field_squircle_parameter.update_field_state(&mut self.lua, self.layer_lowest, self.layer_highest)
-                        }
-                    });
-                    self.current_gen_config.squircle_parameter = 1.0 / (1.0 - squircle_ui_parameter) - 1.0;
-                }
-                // now kill the temporary variable
-
-                self.lua_field_squircle_parameter.show(ui, &mut self.lua, self.layer_lowest, self.layer_highest);
-=======
                             self.lua_field_squircle_parameter.update_field_state(&mut self.lua, self.layer_lowest, self.layer_highest);
                         }
                         if ui.button("Diamond").clicked() {
@@ -694,23 +430,10 @@
                 if self.lua_mode {
                     self.lua_field_squircle_parameter.show(ui, &mut self.lua, self.layer_lowest, self.layer_highest);
                 }
->>>>>>> 9b4baf85
 
 
                 // Centerpoint
                 ui.separator();
-<<<<<<< HEAD
-                if ui.add(egui::Slider::new(&mut self.current_gen_config.center_offset_x, -1.0..=1.0).text("x offset")).changed() {
-                    self.layer_config_changed |= true;
-                    self.lua_field_center_offset_x.update_field_state(&mut self.lua, self.layer_lowest, self.layer_highest)
-                };
-                self.lua_field_center_offset_x.show(ui, &mut self.lua, self.layer_lowest, self.layer_highest);
-                if ui.add(egui::Slider::new(&mut self.current_gen_config.center_offset_y, -1.0..=1.0).text("y offset")).changed() {
-                    self.layer_config_changed |= true;
-                    self.lua_field_center_offset_y.update_field_state(&mut self.lua, self.layer_lowest, self.layer_highest)
-                };
-                self.lua_field_center_offset_y.show(ui, &mut self.lua, self.layer_lowest, self.layer_highest);
-=======
                 if ui.add(egui::Slider::new(&mut self.stack_gen_config.get_mut(self.current_layer).unwrap().center_offset_x, -1.0..=1.0).text("x offset")).changed() {
                     self.lua_field_center_offset_x.update_field_state(&mut self.lua, self.layer_lowest, self.layer_highest);
                 }
@@ -723,58 +446,10 @@
                 if self.lua_mode {
                     self.lua_field_center_offset_y.show(ui, &mut self.lua, self.layer_lowest, self.layer_highest);
                 }
->>>>>>> 9b4baf85
                 // Add odd and even buttons (also good so people understand what the abstraction "offset center" actually means)
                 ui.allocate_ui_with_layout(egui::Vec2::from([100.0, 200.0]), Layout::left_to_right(Align::Min), |ui|
                 {
                     if ui.button("Even center").clicked() {
-<<<<<<< HEAD
-                        self.current_gen_config.center_offset_x = 0.0;
-                        self.current_gen_config.center_offset_y = 0.0;
-                        self.layer_config_changed |= true;
-                        self.lua_field_center_offset_x.update_field_state(&mut self.lua, self.layer_lowest, self.layer_highest);
-                        self.lua_field_center_offset_y.update_field_state(&mut self.lua, self.layer_lowest, self.layer_highest)
-                    }
-                    if ui.button("Odd center").clicked() {
-                        self.current_gen_config.center_offset_x = 0.5;
-                        self.current_gen_config.center_offset_y = 0.5;
-                        self.layer_config_changed |= true;
-                        self.lua_field_center_offset_x.update_field_state(&mut self.lua, self.layer_lowest, self.layer_highest);
-                        self.lua_field_center_offset_y.update_field_state(&mut self.lua, self.layer_lowest, self.layer_highest)
-                    }
-                });
-
-
-                // Viewport options
-                ui.separator();
-                ui.separator();
-                ui.heading("View options");
-
-                ui.allocate_ui_with_layout(egui::Vec2::from([100.0, 200.0]), Layout::left_to_right(Align::Min), |ui|
-                {
-                    ui.checkbox(&mut self.view_voxelization, "Voxelization");
-                    ui.checkbox(&mut self.view_complement, "Complement");
-                });
-                ui.allocate_ui_with_layout(egui::Vec2::from([100.0, 200.0]), Layout::left_to_right(Align::Min), |ui|
-                {
-                    ui.checkbox(&mut self.view_convex_hull, "Convex hull");
-                    ui.checkbox(&mut self.view_outer_corners, "Outer corners");
-                });
-                ui.allocate_ui_with_layout(egui::Vec2::from([100.0, 200.0]), Layout::left_to_right(Align::Min), |ui|
-                {
-                    ui.add_enabled(self.circle_mode, egui::Checkbox::new(&mut self.view_intersect_area, "Intersect area"));
-                });
-                ui.allocate_ui_with_layout(egui::Vec2::from([100.0, 200.0]), Layout::left_to_right(Align::Min), |ui|
-                {
-                    ui.checkbox(&mut self.view_boundary_2d, "Boundary 2D");
-                    ui.checkbox(&mut self.view_interior_2d, "Interior 2D");
-                });
-                ui.allocate_ui_with_layout(egui::Vec2::from([100.0, 200.0]), Layout::left_to_right(Align::Min), |ui|
-                {
-                    ui.checkbox(&mut self.view_boundary_3d, "Boundary 3D");
-                    ui.checkbox(&mut self.view_interior_3d, "Interior 3D");
-                });
-=======
                         self.stack_gen_config.get_mut(self.current_layer).unwrap().center_offset_x = 0.0;
                         self.stack_gen_config.get_mut(self.current_layer).unwrap().center_offset_y = 0.0;
                         self.lua_field_center_offset_x.update_field_state(&mut self.lua, self.layer_lowest, self.layer_highest);
@@ -804,7 +479,6 @@
                                 &mut self.lua,
                                 &mut self.stack_gen_config.get_mut(self.current_layer).unwrap().radius_a,
                             );
->>>>>>> 9b4baf85
 
                             if self.circle_mode {
                                 self.lua_field_radius_a.eval(
@@ -818,125 +492,6 @@
                                 );
                             }
 
-<<<<<<< HEAD
-                // Generate action
-                ui.separator();
-
-                ui.columns(2, |columns| {
-                    columns[0].checkbox(&mut self.auto_generate, "Auto generate");
-                    columns[0].centered_and_justified(|ui| {
-                        if self.layer_config_changed {
-                            // always zoom correctly if the layer config has changed
-                            self.global_bounding_box = square_max(
-                                self.stack_gen_config
-                                    .iter()
-                                    .map(|g_c| exact_squircle_bounds(g_c, 1.1))
-                                    .fold(
-                                        [
-                                            [f64::INFINITY, f64::INFINITY],
-                                            [f64::NEG_INFINITY, f64::NEG_INFINITY],
-                                        ],
-                                        |a, b| square_max(a, b),
-                                    ),
-                                exact_squircle_bounds(&self.current_gen_config, 1.1),
-                            );
-
-                            // make sure the config stored on the stack matches the current config
-                            self.stack_gen_config[(self.layer - self.layer_lowest) as usize] = self.current_gen_config.clone();
-                        }
-
-                        if (ui.button("Generate current layer").clicked() || self.auto_generate) && self.layer_config_changed {
-                            self.grid_size = (f64::max(
-                                f64::max(self.global_bounding_box[0][0], self.global_bounding_box[0][1]),
-                                f64::max(self.global_bounding_box[1][0], self.global_bounding_box[1][1]))
-                                .ceil() as usize) * 2 + 4;
-
-                            // Generate from circle with selected algorithm
-                            self.current_gen_output = self.current_gen_config.generate(self.grid_size);
-
-                            self.layer_output_changed |= true;
-                            self.layer_config_changed = false;
-                        }
-                    });
-
-                    if columns[1].button("Set parameters by code").clicked() {
-                        for layer in self.layer_lowest..=self.layer_highest {
-                            self.lua.globals().set("layer", layer).unwrap();
-
-                            self.lua_field_radius_a.eval(
-                                &mut self.lua,
-                                &mut self.stack_gen_config.get_mut((layer - self.layer_lowest) as usize).unwrap().radius_a,
-                            );
-                            if self.circle_mode { // force both radii to be equal, so generate them with the same code
-                                self.lua_field_radius_a.eval(
-                                    &mut self.lua,
-                                    &mut self.stack_gen_config.get_mut((layer - self.layer_lowest) as usize).unwrap().radius_b,
-                                );
-                            } else {
-                                self.lua_field_radius_b.eval(
-                                    &mut self.lua,
-                                    &mut self.stack_gen_config.get_mut((layer - self.layer_lowest) as usize).unwrap().radius_b,
-                                );
-                            }
-
-                            self.lua_field_tilt.eval(
-                                &mut self.lua,
-                                &mut self.stack_gen_config.get_mut((layer - self.layer_lowest) as usize).unwrap().tilt,
-                            );
-
-                            self.lua_field_squircle_parameter.eval(
-                                &mut self.lua,
-                                &mut self.stack_gen_config.get_mut((layer - self.layer_lowest) as usize).unwrap().squircle_parameter,
-                            );
-
-                            self.lua_field_center_offset_x.eval(
-                                &mut self.lua,
-                                &mut self.stack_gen_config.get_mut((layer - self.layer_lowest) as usize).unwrap().center_offset_x,
-                            );
-                            self.lua_field_center_offset_y.eval(
-                                &mut self.lua,
-                                &mut self.stack_gen_config.get_mut((layer - self.layer_lowest) as usize).unwrap().center_offset_y,
-                            );
-                        }
-                        self.lua_field_radius_a.register_success();
-                        self.lua_field_radius_b.register_success();
-                        self.lua_field_tilt.register_success();
-                        self.lua_field_squircle_parameter.register_success();
-                        self.lua_field_center_offset_x.register_success();
-                        self.lua_field_center_offset_y.register_success();
-
-                        self.current_gen_config = self.stack_gen_config[(self.layer - self.layer_lowest) as usize].clone();
-
-                        self.layer_config_changed |= true;
-                    }
-
-                    columns[1].centered_and_justified(|ui| {
-                        if ui.button("Generate all layers").clicked() {
-
-                            // Generate all layers
-                            self.stack_gen_output = self.stack_gen_config.iter().map(|config| config.generate(self.grid_size)).collect();
-
-                            // Update current layer
-                            self.current_gen_config = self.stack_gen_config[(self.layer - self.layer_lowest) as usize].clone();
-                            self.current_gen_output = self.stack_gen_output[(self.layer - self.layer_lowest) as usize].clone();
-
-                            // update metrics for this layer
-                            self.nr_blocks_total = self.current_gen_output.blocks_all.get_nr_blocks();
-                            self.nr_blocks_interior = self.current_gen_output.blocks_interior.get_nr_blocks();
-                            self.nr_blocks_boundary = self.current_gen_output.blocks_boundary.get_nr_blocks();
-
-                            self.outer_corners = self.current_gen_output.blocks_all.get_outer_corners();
-                            self.convex_hull = get_convex_hull(&self.outer_corners);
-
-                            self.layer_config_changed = false;
-                            self.layer_output_changed |= true;
-                        }
-                    });
-
-                    if self.layer_output_changed {
-                        // update stack with new information
-                        self.stack_gen_output[(self.layer - self.layer_lowest) as usize] = self.current_gen_output.clone();
-=======
                             self.lua_field_tilt.eval(
                                 &mut self.lua,
                                 &mut self.stack_gen_config.get_mut(self.current_layer).unwrap().tilt,
@@ -1046,35 +601,16 @@
 
                         columns[1].centered_and_justified(|ui| {
                             if ui.button("Generate all layers").clicked() || self.auto_generate_all_layers {
->>>>>>> 9b4baf85
 
                                 // Generate all layers
                                 self.stack_blocks = ZVec::new(self.stack_gen_config.data.iter().map(|config| config.generate()).collect(), self.layer_lowest);
 
-<<<<<<< HEAD
-                        self.outer_corners = self.current_gen_output.blocks_all.get_outer_corners();
-                        self.convex_hull = get_convex_hull(&self.outer_corners);
-
-                        self.boundary_3d = boundary_3d(
-                            &self.stack_gen_output,
-                            self.layer_lowest,
-                            self.layer_highest,
-                            true,
-                            true,
-                        );
-
-                        self.layer_output_changed = false;
-                    }
-                });
-            });
-=======
                                 self.recompute_metrics = true;
                             }
                         });
                     });
                 }
             })
->>>>>>> 9b4baf85
 
         });
 
@@ -1168,11 +704,7 @@
                         formatting::format_block_count(self.nr_blocks_total),
                         formatting::format_block_count(self.nr_blocks_boundary),
                         formatting::format_block_count(self.nr_blocks_interior),
-<<<<<<< HEAD
-                        formatting::format_block_diameter(self.current_gen_output.blocks_all.get_diameters()),
-=======
                         formatting::format_block_diameter(self.stack_blocks.get_mut(self.current_layer).unwrap().get_diameters()),
->>>>>>> 9b4baf85
                         //self.blocks_all.get_build_sequence() //FIXME: Redo, note it doesn't make sense for *tilted* superellipses (or non-centered ones?)
                     )
                 )
@@ -1182,22 +714,13 @@
         // Layer navigation bar (top)
         egui::TopBottomPanel::top("layer-navigation").show(ctx, |ui| {
             ui.centered_and_justified(|ui| {
-<<<<<<< HEAD
-                let mut has_layer_changed = false;
-                let mut has_stack_changed = false;
-                let prev_layer_lowest = self.layer_lowest;
-                let prev_layer_highest = self.layer_highest;
-
-                let prev_layer = self.layer;
-=======
                 // bookkeeping for updating the configuration
                 let old_layer = self.current_layer;
                 let prev_layer_lowest = self.layer_lowest;
                 let prev_layer_highest = self.layer_highest;
                 // todo: implement 'lock' which freezes the lowest and highest layer and doesn't allow current layer to be outside that
-                //  for projects in which these bounds are known 
-
->>>>>>> 9b4baf85
+                //  for projects in which these bounds are known
+
                 // Finicky due to not being able to know the size of the widget in advance
                 // so do a pretty good prediction
                 let height = ui.style().spacing.interact_size.y;
@@ -1215,13 +738,7 @@
                 );
                 ui.put(rect, |ui: &mut egui::Ui| {
                     ui.horizontal(|ui| {
-                        if ui
-                            .add(egui::DragValue::new(&mut self.layer_lowest).speed(0.05))
-                            .changed()
-                        {
-                            has_stack_changed = true
-                        }
-
+                        ui.add(egui::DragValue::new(&mut self.layer_lowest).speed(0.05));
                         if ui
                             .add(
                                 egui::Button::new("|<")
@@ -1229,16 +746,8 @@
                             )
                             .clicked()
                         {
-<<<<<<< HEAD
-                            self.layer = self.layer_lowest;
-                            has_layer_changed = true;
-                            has_stack_changed |= (self.layer < self.layer_lowest)
-                                || (self.layer > self.layer_highest);
-=======
                             self.current_layer = self.layer_lowest;
->>>>>>> 9b4baf85
-                        }
-
+                        }
                         if ui
                             .add(
                                 egui::Button::new("<")
@@ -1246,22 +755,7 @@
                             )
                             .clicked()
                         {
-<<<<<<< HEAD
-                            self.layer = self.layer.saturating_sub(1);
-                            has_layer_changed = true;
-                            has_stack_changed |= (self.layer < self.layer_lowest)
-                                || (self.layer > self.layer_highest);
-                        }
-
-                        let central_field =
-                            ui.add(egui::DragValue::new(&mut self.layer).speed(0.05));
-                        if central_field.clicked() || central_field.drag_released() {
-                            has_layer_changed = true;
-                            has_stack_changed |= (self.layer < self.layer_lowest)
-                                || (self.layer > self.layer_highest);
-=======
                             self.current_layer = self.current_layer - 1;
->>>>>>> 9b4baf85
                         }
                         ui.add(egui::DragValue::new(&mut self.current_layer).speed(0.05));
 
@@ -1272,16 +766,8 @@
                             )
                             .clicked()
                         {
-<<<<<<< HEAD
-                            self.layer = self.layer.saturating_add(1);
-                            has_layer_changed = true;
-                            has_stack_changed |= (self.layer < self.layer_lowest)
-                                || (self.layer > self.layer_highest);
-=======
                             self.current_layer = self.current_layer + 1;
->>>>>>> 9b4baf85
-                        }
-
+                        }
                         if ui
                             .add(
                                 egui::Button::new(">|")
@@ -1289,127 +775,13 @@
                             )
                             .clicked()
                         {
-<<<<<<< HEAD
-                            self.layer = self.layer_highest;
-                            has_layer_changed = true;
-                            has_stack_changed |= (self.layer < self.layer_lowest)
-                                || (self.layer > self.layer_highest);
-                        }
-
-                        if ui
-                            .add(egui::DragValue::new(&mut self.layer_highest).speed(0.05))
-                            .changed()
-                        {
-                            has_stack_changed = true
-=======
                             self.current_layer = self.layer_highest;
->>>>>>> 9b4baf85
-                        }
+                        }
+                        ui.add(egui::DragValue::new(&mut self.layer_highest).speed(0.05));
                     });
                     response
                 });
 
-<<<<<<< HEAD
-                if has_layer_changed {
-                    // Save old configuration to stack
-                    self.stack_gen_config[(prev_layer - self.layer_lowest) as usize] =
-                        self.current_gen_config.clone();
-                    self.stack_gen_output[(prev_layer - self.layer_lowest) as usize] =
-                        self.current_gen_output.clone();
-                }
-
-                // Check if enough (empty) layers are initialized, else initialize more. Also delete old layers.
-                if has_stack_changed {
-                    // Update lower and upper bounds
-                    self.layer_lowest = self.layer_lowest.min(self.layer);
-                    self.layer_highest = self.layer_highest.max(self.layer);
-
-                    // change on the upper bound
-                    if prev_layer_highest < self.layer_highest {
-                        // upper bound increases, extend
-                        self.stack_gen_config.append(&mut VecDeque::from(
-                            (prev_layer_highest..self.layer_highest) // array of length we want to add
-                                .map(|_| self.current_gen_config.clone())
-                                .collect::<Vec<GenConfig>>(),
-                        ));
-                        self.stack_gen_output.append(&mut VecDeque::from(
-                            (prev_layer_highest..self.layer_highest) // array of length we want to add
-                                .map(|_| self.current_gen_output.clone())
-                                .collect::<Vec<GenOutput>>(),
-                        ));
-                    } else if prev_layer_highest > self.layer_highest {
-                        // upper bound decreases, truncate
-                        self.stack_gen_config
-                            .truncate((self.layer_highest - prev_layer_lowest + 1) as usize);
-                        self.stack_gen_output
-                            .truncate((self.layer_highest - prev_layer_lowest + 1) as usize);
-                    }
-
-                    // change on the lower bound
-                    if prev_layer_lowest > self.layer_lowest {
-                        // lower bound decreases, extend
-                        for _ in self.layer_lowest..prev_layer_lowest {
-                            self.stack_gen_config
-                                .push_front(self.current_gen_config.clone());
-                            self.stack_gen_output
-                                .push_front(self.current_gen_output.clone());
-                        }
-                    } else if prev_layer_lowest < self.layer_lowest {
-                        // lower bound increases, truncate
-                        for _ in prev_layer_lowest..self.layer_lowest {
-                            self.stack_gen_config.pop_front();
-                            self.stack_gen_output.pop_front();
-                        }
-                    }
-
-                    // update field state when the bounds increase
-                    if prev_layer_lowest > self.layer_lowest
-                        || prev_layer_highest < self.layer_highest
-                    {
-                        self.lua_field_radius_a.update_field_state(
-                            &mut self.lua,
-                            self.layer_lowest,
-                            self.layer_highest,
-                        );
-                        self.lua_field_radius_b.update_field_state(
-                            &mut self.lua,
-                            self.layer_lowest,
-                            self.layer_highest,
-                        );
-                        self.lua_field_tilt.update_field_state(
-                            &mut self.lua,
-                            self.layer_lowest,
-                            self.layer_highest,
-                        );
-                        self.lua_field_center_offset_x.update_field_state(
-                            &mut self.lua,
-                            self.layer_lowest,
-                            self.layer_highest,
-                        );
-                        self.lua_field_center_offset_y.update_field_state(
-                            &mut self.lua,
-                            self.layer_lowest,
-                            self.layer_highest,
-                        );
-                        self.lua_field_squircle_parameter.update_field_state(
-                            &mut self.lua,
-                            self.layer_lowest,
-                            self.layer_highest,
-                        );
-                    }
-                }
-
-                // Load the new layer and save the layer we left
-                if has_layer_changed {
-                    // Set Gen Config to whatever was stored at that location
-                    self.current_gen_config =
-                        self.stack_gen_config[(self.layer - self.layer_lowest) as usize].clone();
-                    self.current_gen_output =
-                        self.stack_gen_output[(self.layer - self.layer_lowest) as usize].clone();
-
-                    self.layer_config_changed |= true;
-                    self.layer_output_changed |= true;
-=======
                 // Check if enough (empty) layers are initialized, else initialize more
                 self.layer_lowest = self.layer_lowest.min(self.current_layer);
                 self.layer_highest = self.layer_highest.max(self.current_layer);
@@ -1461,7 +833,6 @@
                         self.layer_lowest,
                         self.layer_highest,
                     );
->>>>>>> 9b4baf85
                 }
             })
         });
@@ -1495,9 +866,6 @@
                 .show_axes([false, false]) // Don't show number axes
                 .show(ui, |plot_ui| {
                     // Reset zoom (approximates default behaviour, but we get to specify the action of automatic zooming
-<<<<<<< HEAD
-                    if self.reset_zoom_once || self.reset_zoom {
-=======
                     if self.reset_zoom_once || self.reset_zoom_continuous {
                         let mut global_bounding_box = self
                             .stack_gen_config
@@ -1520,10 +888,9 @@
                             ),
                         );
 
->>>>>>> 9b4baf85
                         plot_ui.set_plot_bounds(PlotBounds::from_min_max(
-                            self.global_bounding_box[0],
-                            self.global_bounding_box[1],
+                            global_bounding_box[0],
+                            global_bounding_box[1],
                         ));
                         self.reset_zoom_once = false
                     }
@@ -1537,10 +904,6 @@
                     }
 
                     // * Viewport plotting * //
-<<<<<<< HEAD
-                    if self.view_voxelization {
-                        for coord in self.current_gen_output.blocks_all.get_block_coords() {
-=======
                     // Draw order should be largest to smallest, so
                     // 1. blocks + complement
                     // 2. 3d boundary
@@ -1554,7 +917,6 @@
                             .unwrap()
                             .get_all_block_coords()
                         {
->>>>>>> 9b4baf85
                             plot_ui.polygon(
                                 plotting::square_at_coords(coord)
                                     .stroke(Stroke {
@@ -1566,13 +928,8 @@
                         }
                     }
 
-<<<<<<< HEAD
-                    if self.view_boundary_2d {
-                        for coord in self.current_gen_output.blocks_boundary.get_block_coords() {
-=======
                     if self.view_complement {
                         for coord in self.complement_2d.get_all_block_coords() {
->>>>>>> 9b4baf85
                             plot_ui.polygon(
                                 plotting::square_at_coords(coord)
                                     .stroke(Stroke {
@@ -1584,10 +941,6 @@
                         }
                     }
 
-<<<<<<< HEAD
-                    if self.view_interior_2d {
-                        for coord in self.current_gen_output.blocks_interior.get_block_coords() {
-=======
                     if self.view_boundary_3d {
                         // need to check for this, because of update order the layer isn't generated yet
                         if self.boundary_3d.get(self.current_layer).is_some() {
@@ -1611,7 +964,6 @@
 
                     if self.view_boundary_2d {
                         for coord in self.boundary_2d.get_all_block_coords() {
->>>>>>> 9b4baf85
                             plot_ui.polygon(
                                 plotting::square_at_coords(coord)
                                     .stroke(Stroke {
@@ -1623,35 +975,8 @@
                         }
                     }
 
-<<<<<<< HEAD
-                    if self.view_boundary_3d {
-                        // need to check for this, because of update order the layer isn't generated yet
-                        if self
-                            .boundary_3d
-                            .get((self.layer - self.layer_lowest) as usize)
-                            .is_some()
-                        {
-                            for coord in self.boundary_3d[(self.layer - self.layer_lowest) as usize]
-                                .get_block_coords()
-                            {
-                                plot_ui.polygon(
-                                    plotting::square_at_coords(coord)
-                                        .stroke(Stroke {
-                                            width: 1.0,
-                                            color: COLOR_WIRE,
-                                        })
-                                        .fill_color(COLOR_PURPLE),
-                                );
-                            }
-                        }
-                    }
-
-                    if self.view_complement {
-                        for coord in self.current_gen_output.blocks_complement.get_block_coords() {
-=======
                     if self.view_interior_2d {
                         for coord in self.interior_2d.get_all_block_coords() {
->>>>>>> 9b4baf85
                             plot_ui.polygon(
                                 plotting::square_at_coords(coord)
                                     .stroke(Stroke {
