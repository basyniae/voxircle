// For outputting the bitmatrices + size. Always solid, we do interior removal in preprocessing. Bunch of algorithms

<<<<<<< HEAD
mod centerpoint;
mod conservative;
mod contained;
pub mod percentage;
// want it public because we use the circle intersection area as a widget

use crate::app::helpers::blocks::Blocks;
use crate::app::helpers::linear_algebra::{Mat2, Vec2};
=======
use crate::app::data_structures::blocks::Blocks;
use crate::app::math::linear_algebra::{Mat2, Vec2};
>>>>>>> 0de2c300

use self::{
    centerpoint::generate_alg_centerpoint, conservative::generate_alg_conservative,
    contained::generate_alg_contained, percentage::generate_alg_percentage,
};

mod centerpoint;
mod conservative;
mod contained;
mod empty;
pub mod percentage;
// want it public because we use the circle intersection area as a widget

#[derive(Debug, PartialEq, Default, Clone, Copy)]
pub enum Algorithm {
    #[default]
    CenterPoint,
    Conservative,
    Contained,
    Percentage(f64),
}

// Switch between algorithms
pub fn generate_all_blocks(
    algorithm: &Algorithm,
    center_offset: Vec2,
    sqrt_quad_form: Mat2,
    squircle_parameter: f64,
    radius_a: f64,
    radius_b: f64,
    grid_size: usize,
) -> Blocks {
    match algorithm {
        Algorithm::CenterPoint => {
            generate_alg_centerpoint(center_offset, sqrt_quad_form, squircle_parameter, grid_size)
        }
        Algorithm::Conservative => {
            generate_alg_conservative(center_offset, sqrt_quad_form, squircle_parameter, grid_size)
        }
        Algorithm::Contained => {
            generate_alg_contained(center_offset, sqrt_quad_form, squircle_parameter, grid_size)
        }
        Algorithm::Percentage(percentage) => generate_alg_percentage(
            f64::max(radius_a, radius_b),
            center_offset,
            *percentage,
            grid_size,
        ),
<<<<<<< HEAD
=======
        Algorithm::Empty => generate_alg_empty(grid_size),
>>>>>>> 0de2c300
    }
}<|MERGE_RESOLUTION|>--- conflicted
+++ resolved
@@ -1,22 +1,12 @@
 // For outputting the bitmatrices + size. Always solid, we do interior removal in preprocessing. Bunch of algorithms
 
-<<<<<<< HEAD
-mod centerpoint;
-mod conservative;
-mod contained;
-pub mod percentage;
-// want it public because we use the circle intersection area as a widget
-
-use crate::app::helpers::blocks::Blocks;
-use crate::app::helpers::linear_algebra::{Mat2, Vec2};
-=======
 use crate::app::data_structures::blocks::Blocks;
 use crate::app::math::linear_algebra::{Mat2, Vec2};
->>>>>>> 0de2c300
 
 use self::{
     centerpoint::generate_alg_centerpoint, conservative::generate_alg_conservative,
-    contained::generate_alg_contained, percentage::generate_alg_percentage,
+    contained::generate_alg_contained, empty::generate_alg_empty,
+    percentage::generate_alg_percentage,
 };
 
 mod centerpoint;
@@ -33,6 +23,7 @@
     Conservative,
     Contained,
     Percentage(f64),
+    Empty,
 }
 
 // Switch between algorithms
@@ -61,9 +52,6 @@
             *percentage,
             grid_size,
         ),
-<<<<<<< HEAD
-=======
         Algorithm::Empty => generate_alg_empty(grid_size),
->>>>>>> 0de2c300
     }
 }